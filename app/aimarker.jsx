"use client";
import * as React from 'react';
import { useState, useEffect, useCallback, useRef } from 'react';
import { motion, AnimatePresence } from 'framer-motion';
import ReactMarkdown from 'react-markdown';
import 'katex/dist/katex.min.css'; // Add import for KaTeX CSS
import remarkMath from 'remark-math'; // Add import for remark-math plugin
import rehypeKatex from 'rehype-katex'; // Add import for rehype-katex plugin
import { getSubjectGuidance } from "@/lib/utils";
import { Button } from "@/components/ui/button";
import { Textarea } from "@/components/ui/textarea";
import { Card, CardContent, CardDescription, CardFooter, CardHeader, CardTitle } from "@/components/ui/card";
import { Select, SelectContent, SelectItem, SelectTrigger, SelectValue, SelectGroup, SelectLabel } from "@/components/ui/select";
import { Loader2, Upload, AlertTriangle, CheckCircle2, RefreshCw, HelpCircle, ChevronDown, ChevronRight, Save, Share2, ExternalLink, Settings, FilePlus, ChevronUp, Zap, X, Keyboard, Pause } from "lucide-react";
import { Alert, AlertDescription, AlertTitle } from "@/components/ui/alert";
import { Tabs, TabsContent, TabsList, TabsTrigger } from "@/components/ui/tabs";
import { Tooltip, TooltipContent, TooltipProvider, TooltipTrigger } from "@/components/ui/tooltip";
import { Badge } from "@/components/ui/badge";
import debounce from 'lodash.debounce';
import { KeyboardShortcuts } from "@/components/keyboard-shortcuts";
import { 
  Copy, Mail, Twitter, Facebook, Download, 
  Printer, Code
} from "lucide-react";
import {
  DropdownMenu,
  DropdownMenuContent,
  DropdownMenuItem,
  DropdownMenuLabel,
  DropdownMenuSeparator,
  DropdownMenuTrigger,
} from "@/components/ui/dropdown-menu";
import { Label } from "@/components/ui/label";
import { Input } from "@/components/ui/input";
import { useSubjectDetection, useBackendStatus } from './aimarker-hooks';
import { ThemeToggle } from "@/components/theme-toggle";
import { toast } from "sonner";
import { Info, Maximize, Minimize, Moon, Sun, UploadCloud, User } from "lucide-react"; // Added Maximize, Minimize, Moon, Sun, UploadCloud, User
import { useHotkeys } from "react-hotkeys-hook";
import { ScrollArea, ScrollBar } from "@/components/ui/scroll-area";
import {
  Sheet, SheetContent, SheetDescription, SheetHeader, SheetTitle, SheetTrigger, SheetFooter, SheetClose
} from "@/components/ui/sheet";
import { Slider } from "@/components/ui/slider";
import { Switch } from "@/components/ui/switch";
import { Dialog, DialogContent, DialogHeader, DialogTitle, DialogDescription, DialogFooter, DialogClose } from "@/components/ui/dialog"; // ADDED Dialog for OCR Preview
import Papa from 'papaparse'; // Import PapaParse

// Import API helpers
import { getApiBaseUrl, constructApiUrl, isGitHubPages, initializeApiHelpers } from '@/lib/api-helpers';
import { safeApiRequest, safeConstructApiUrl, safeFallbackInit } from '@/lib/api-fallback';

// API URL for our backend
const API_BASE_URL = process.env.NEXT_PUBLIC_API_BASE_URL || getApiBaseUrl();

<<<<<<< HEAD
// For static exports, we need to construct API URLs properly
const constructApiUrl = (endpoint) => {
  // Make sure the endpoint starts with /api/ if it doesn't already
  if (!endpoint.startsWith('/api/') && !endpoint.startsWith('api/')) {
    endpoint = '/api/' + endpoint;
  }
  return `${API_BASE_URL}${endpoint}`;
};

// Make constructApiUrl available globally for other modules to use
if (typeof window !== 'undefined') {
  window.constructApiUrl = constructApiUrl;
}

// Log the API URL for debugging
console.log('Using API URL:', API_BASE_URL, 'GitHub Pages:', typeof window !== 'undefined' && (window.location.hostname.includes('github.io') || window.location.hostname === 'beenycool.github.io'));

// Initialize default backend status
if (typeof window !== 'undefined') {
  window.BACKEND_STATUS = window.BACKEND_STATUS || { status: 'checking', lastChecked: null };
=======
// Initialize API helpers globally
if (typeof window !== 'undefined') {
  initializeApiHelpers();
  
  // Initialize default backend status
  window.BACKEND_STATUS = window.BACKEND_STATUS || { status: 'checking', lastChecked: null };
  
  // Log the API URL for debugging
  console.log('Using API URL:', API_BASE_URL, 'GitHub Pages:', isGitHubPages());
>>>>>>> 68689274
}

// Constants moved to a separate section for easier management
const HISTORY_LIMIT = 10; // Define the maximum number of history items to keep

const SUBJECTS = [ 
  { value: "english", label: "English" }, 
  { value: "maths", label: "Maths", hasTiers: true }, 
  { value: "science", label: "Science", hasTiers: true }, 
  { value: "history", label: "History" }, 
  { value: "geography", label: "Geography" }, 
  { value: "computerScience", label: "Computer Science" }, 
  { value: "businessStudies", label: "Business Studies" }];

const EXAM_BOARDS = [
  { value: "aqa", label: "AQA" },
  { value: "edexcel", label: "Edexcel" },
  { value: "ocr", label: "OCR" },
  { value: "wjec", label: "WJEC" }
];

const USER_TYPES = [
  { value: "student", label: "Student" },
  { value: "teacher", label: "Teacher" }
];

const AI_MODELS = [
  { value: "o3", label: "O3", description: "Most powerful model, but heavily rate limited." },
  { value: "o4-mini", label: "O4 Mini", description: "Delivers compareable performance to o3, but much faster" },
  { value: "xai/grok-3", label: "Grok-3", description: "X AI Model (Grok)" },
  { value: "gemini-2.5-flash-preview-04-17", label: "Gemini 2.5 Flash Preview", description: "Best quality with faster response times" },
  { value: "microsoft/mai-ds-r1:free", label: "R1 (thinking model)", description: "Most thorough reasoning process (may take 1-2 minutes)" }, // Unlimited (OpenRouter, no usage limits)
  { value: "deepseek/deepseek-chat-v3-0324:free", label: "V3 (balanced model)", description: "Balanced speed and quality" },
  { value: "google/gemini-2.0-flash-exp:free", label: "Gemini 2.0 Flash (OpenRouter)", description: "Experimental fast model from Google via OpenRouter" }
];

// Add fallback models for when primary models are rate limited
const FALLBACK_MODELS = {
  "gemini-2.5-flash-preview-04-17": "deepseek/deepseek-chat-v3-0324:free",
  "deepseek/deepseek-chat-v3-0324:free": "microsoft/mai-ds-r1:free",
  "microsoft/mai-ds-r1:free": "gemini-2.5-flash-preview-04-17", // Fallback to Gemini Flash (was Gemini Pro)
  "o3": "o4-mini", // Fallback for O3
  "o4-mini": "deepseek/deepseek-chat-v3-0324:free", // Fallback for O4 Mini
  "xai/grok-3": "deepseek/deepseek-chat-v3-0324:free" // Fallback for Grok-3
};

// Define model-specific rate limits (in milliseconds)
// Based on GitHub Copilot Pro rate limits
const MODEL_RATE_LIMITS = {
  // Standard models
  "gemini-2.5-flash-preview-04-17": 60000, // 1 minute
  "deepseek/deepseek-chat-v3-0324:free": 10000, // 10 seconds
  
  // DeepSeek-R1 and MAI-DS-R1: 1 request per minute
  "microsoft/mai-ds-r1:free": 60000, // 1 minute
  
  // OpenRouter Masr1
  "openrouter/masr1": 30000, // 30 seconds
  
  // Models with 8k/4k token limits
  "o3": 60000, // 1 minute
  "o4-mini": 30000, // 30 seconds
  "o4": 60000, // 1 minute
  
  // xAI Grok-3
  "xai/grok-3": 60000 // 1 minute
};

// Define specific models for specific tasks
const TASK_SPECIFIC_MODELS = {
  "image_processing": "gemini-2.5-flash-preview-04-17", // Updated to use Gemini 2.5 Flash for image processing
  "subject_assessment": "google/gemini-2.0-flash-exp:free" // Use Gemini 2.0 Flash for subject assessments
};

// Define default thinking budgets for models that support it
const DEFAULT_THINKING_BUDGETS = {
  "gemini-2.5-flash-preview-04-17": 1024,
  "microsoft/mai-ds-r1:free": 0,
  "o3": 4000,
  "o4-mini": 4000,
  "xai/grok-3": 2048
};

const subjectKeywords = {
  english: ['shakespeare', 'poem', 'poetry', 'novel', 'character', 'theme', 'literature'],
  maths: ['equation', 'solve', 'calculate', 'algebra', 'geometry', 'trigonometry', 'formula'],
  science: ['experiment', 'hypothesis', 'cell', 'atom', 'energy', 'physics', 'chemistry', 'biology'],
  history: ['war', 'battle', 'king', 'queen', 'century', 'revolution', 'empire', 'historical'],
  geography: ['map', 'climate', 'population', 'country', 'city', 'river', 'mountain', 'ecosystem'],
  computerScience: ['programming', 'algorithm', 'code', 'computer', 'software', 'hardware'],
  businessStudies: ['business', 'market', 'finance', 'profit', 'enterprise', 'economy']
};

// Add question types for English subject
const QUESTION_TYPES = {
  english: {
    aqa: [
      { value: "general", label: "General Assessment" },
      { value: "paper1q3", label: "Paper 1, Question 3 (Structure)" },
      { value: "paper1q4", label: "Paper 1, Question 4 (Evaluation)" },
      { value: "paper2q2", label: "Paper 2, Question 2 (Summary)" },
      { value: "paper2q5", label: "Paper 2, Question 5 (Writing)" }
    ],
    edexcel: [
      { value: "general", label: "General Assessment" }
    ],
    ocr: [
      { value: "general", label: "General Assessment" }
    ],
    wjec: [
      { value: "general", label: "General Assessment" }
    ]
  }
};

// Simple placeholder function since we removed the test button
const testMarkSchemeGeneration = () => {
  toast.info("Test generation functionality has been removed");
};

// Add function to automatically detect total marks from question
const detectTotalMarksFromQuestion = (questionText) => {
  if (!questionText) return null;
  
  // Common patterns for total marks in GCSE questions
  const patterns = [
    /\[(\d+) marks?\]/i,                 // [8 marks]
    /\((\d+) marks?\)/i,                 // (8 marks)
    /worth (\d+) marks?/i,               // worth 8 marks
    /for (\d+) marks?/i,                 // for 8 marks
    /total (?:of )?(\d+) marks?/i,       // total of 8 marks
    /\[Total:? (\d+)(?:\s*marks?)?\]/i,  // [Total: 8] or [Total: 8 marks]
    /\(Total:? (\d+)(?:\s*marks?)?\)/i,  // (Total: 8) or (Total: 8 marks)
    /^(\d+) marks?:?/i,                  // 8 marks: at start of line
    /\[(\d+)(?:\s*m)\]/i,                // [8m]
    /\((\d+)(?:\s*m)\)/i                 // (8m)
  ];
  
  for (const pattern of patterns) {
    const match = questionText.match(pattern);
    if (match && match[1]) {
      const marks = parseInt(match[1]);
      if (!isNaN(marks) && marks > 0) {
        console.log(`Detected ${marks} total marks from question`);
        
        // Show a toast notification to inform the user
        if (typeof toast !== 'undefined') {
          toast.info(`Automatically detected ${marks} total marks from the question`);
        }
        
        return marks.toString();
      }
    }
  }
  
  return null;
};

// Helper function to copy feedback to clipboard
const copyFeedbackToClipboard = (feedback) => {
  if (feedback) {
    navigator.clipboard.writeText(feedback);
    alert("Feedback copied to clipboard!");
  }
};

// Enhanced Backend Status Checker Component
const BackendStatusChecker = ({ onStatusChange }) => {
  const [status, setStatus] = useState('checking'); // 'checking', 'online', 'offline', 'error', 'rate_limited', 'waking_up'
  const [statusDetail, setStatusDetail] = useState(null);
  const [lastChecked, setLastChecked] = useState(null);
  const [isWakingUp, setIsWakingUp] = useState(false);
  const [wakeupProgress, setWakeupProgress] = useState(0);
  const [wakeupAttempts, setWakeupAttempts] = useState(0);
  const wakeupTimerRef = useRef(null);
  const { checkBackendStatus } = useBackendStatus(API_BASE_URL);
  
  const checkStatus = useCallback(async () => {
    try {
      setStatus('checking');
      
      // Check if the backend is reachable
      const result = await checkBackendStatus();
      setLastChecked(new Date().toLocaleTimeString());
      
      if (!result.ok) {
        // If it's a timeout, assume the server is waking up
        if (result.status === 'timeout') {
          setStatus('waking_up');
          setStatusDetail('Server is waking up...');
          setIsWakingUp(true);
          setWakeupProgress(0);
          
          // Start a progress timer for visual feedback - max 50 seconds for wakeup
          clearInterval(wakeupTimerRef.current);
          wakeupTimerRef.current = setInterval(() => {
            setWakeupProgress(prev => {
              const newProgress = prev + 2; // Increment by 2% every second
              if (newProgress >= 100) {
                clearInterval(wakeupTimerRef.current);
                return 100;
              }
              return newProgress;
            });
          }, 1000);
          
          // Schedule an automatic recheck after 10 seconds
          setTimeout(() => {
            checkStatus();
          }, 10000);
        } else {
          setStatus(result.status || 'error');
          setStatusDetail(result.error);
          setIsWakingUp(false);
          clearInterval(wakeupTimerRef.current);
        }
        
        if (onStatusChange) onStatusChange(result.status || 'error', result.data);
        
        // Store status in window object for other components to access
        if (typeof window !== 'undefined') {
          window.BACKEND_STATUS = { 
            status: result.status || 'error', 
            lastChecked: new Date().toLocaleTimeString() 
          };
        }
        
        return;
      }
      
      // All checks passed
      setStatus('online');
      setStatusDetail(null);
      setIsWakingUp(false);
      setWakeupAttempts(0);
      clearInterval(wakeupTimerRef.current);
      
      // Store status in window object for other components to access
      if (typeof window !== 'undefined') {
        window.BACKEND_STATUS = { 
          status: 'online', 
          lastChecked: new Date().toLocaleTimeString() 
        };
      }
      
      if (onStatusChange) onStatusChange('online', result.data);
      
    } catch (error) {
      console.error('Backend status check failed:', error);
      
      if (error.name === 'AbortError') {
        setStatus('timeout');
        setStatusDetail('Connection timed out');
      } else {
        setStatus('error');
        setStatusDetail(error.message);
      }
      
      // Store status in window object
      if (typeof window !== 'undefined') {
        window.BACKEND_STATUS = { 
          status: error.name === 'AbortError' ? 'timeout' : 'error',
          lastChecked: new Date().toLocaleTimeString(),
          error: error.message
        };
      }
      
      if (onStatusChange) onStatusChange(error.name === 'AbortError' ? 'timeout' : 'error');
    }
  }, [checkBackendStatus, onStatusChange]);
  
  // Automatic status check on component mount
  useEffect(() => {
    checkStatus();
    
    // Set up interval to check status every 60 seconds
    const intervalId = setInterval(() => {
      checkStatus();
    }, 60000);
    
    return () => {
      clearInterval(intervalId);
      clearInterval(wakeupTimerRef.current);
    };
  }, [checkStatus]);
  
  // Manual refresh handler
  const handleRefresh = useCallback(() => {
    checkStatus();
  }, [checkStatus]);
  
  // Skip rendering if online
  if (status === 'online') return null;
  
  // Render a prominent notification when backend is offline
  return (
    <div className="mb-4 p-4 bg-amber-50 dark:bg-amber-900/30 border border-amber-200 dark:border-amber-800 rounded-lg shadow-sm">
      <div className="flex flex-col sm:flex-row items-start sm:items-center justify-between gap-4">
        <div className="flex items-center">
          <AlertTriangle className="h-5 w-5 text-amber-500 mr-2 flex-shrink-0" />
          <div>
            <h3 className="font-medium text-amber-800 dark:text-amber-300">
              {status === 'waking_up' ? 'Backend Server is Starting Up' : 'Backend Server is Offline'}
            </h3>
            <p className="text-sm text-amber-700 dark:text-amber-400 mt-1">
              {status === 'waking_up' 
                ? 'This can take up to 30-60 seconds as the server initializes.'
                : 'The backend server is currently offline. Click the button to wake it up.'}
            </p>
          </div>
        </div>
        
        <div className="w-full sm:w-auto">
          <Button
            onClick={handleRefresh}
            disabled={isWakingUp && wakeupProgress < 95}
            className="w-full sm:w-auto bg-amber-500 hover:bg-amber-600 text-white"
          >
            {isWakingUp ? (
              <>
                <Loader2 className="mr-2 h-4 w-4 animate-spin" />
                Waking Up... ({Math.min(wakeupProgress, 95)}%)
              </>
            ) : (
              <>
                <Zap className="mr-2 h-4 w-4" />
                {wakeupAttempts > 0 ? 'Try Again' : 'Wake Up API'}
              </>
            )}
          </Button>
        </div>
      </div>
      
      {isWakingUp && (
        <div className="mt-3">
          <div className="w-full bg-amber-200 dark:bg-amber-800 rounded-full h-2.5">
            <div 
              className="bg-amber-500 h-2.5 rounded-full transition-all duration-300" 
              style={{ width: `${Math.min(wakeupProgress, 95)}%` }}
            ></div>
          </div>
        </div>
      )}
      
      {statusDetail && (
        <p className="mt-2 text-xs text-amber-700 dark:text-amber-400">
          Details: {statusDetail}
        </p>
      )}
      
      <p className="mt-3 text-xs text-amber-700 dark:text-amber-400 italic">
        The backend API automatically spins down after periods of inactivity to save resources. 
        This is why it may take up to a minute to "wake up" when you first visit the site.
      </p>
    </div>
  );
};

// Add a better success alert component with animations
const EnhancedAlert = ({ success, error, onRetryAction }) => { // Added onRetryAction prop
  if (!success && !error) return null;

  if (success) {
    return (
      <Alert className="mb-4 bg-green-50 dark:bg-green-950 border-green-200 dark:border-green-900">
        <CheckCircle2 className="h-4 w-4 text-green-600 dark:text-green-400" />
        <AlertTitle className="text-green-800 dark:text-green-300 ml-2">Success</AlertTitle>
        <AlertDescription className="text-green-700 dark:text-green-400 ml-2">
          {success.message}
        </AlertDescription>
      </Alert>
    );
  }

  // For error messages
  const isApiError = error.type === 'api_error' || error.message?.includes('API') || error.message?.includes('backend');
  const isRateLimited = error.type?.startsWith('rate_limit') || error.message?.includes('rate limit') || error.message?.toLowerCase().includes('too many requests');
  
  let title = 'Error';
  if (isApiError) title = 'API Error';
  else if (error.type === 'rate_limit_with_fallback') title = 'Rate Limited (Fallback Available)';
  else if (error.type === 'rate_limit_wait') title = 'Rate Limited (Please Wait)';
  else if (isRateLimited) title = 'Rate Limited';
  
  return (
    <Alert className={`mb-4 ${
      isRateLimited 
        ? 'bg-amber-50 dark:bg-amber-950 border-amber-200 dark:border-amber-900' 
        : 'bg-red-50 dark:bg-red-950 border-red-200 dark:border-red-900'
    }`}>
      {isRateLimited 
        ? <AlertTriangle className="h-4 w-4 text-amber-600 dark:text-amber-400" />
        : <AlertTriangle className="h-4 w-4 text-red-600 dark:text-red-400" />
      }
      <AlertTitle className={`${
        isRateLimited 
          ? 'text-amber-800 dark:text-amber-300' 
          : 'text-red-800 dark:text-red-300'
        } ml-2 flex items-center gap-2`}
      >
        {title}
        {error.code && <span className="text-xs opacity-75">({error.code})</span>}
      </AlertTitle>
      <AlertDescription className={`${
        isRateLimited 
          ? 'text-amber-700 dark:text-amber-400' 
          : 'text-red-700 dark:text-red-400'
        } ml-2 flex flex-col gap-2`}
      >
        <span>{error.message}</span>
        
        {isApiError && (
          <span className="text-sm">
            The backend API service may be offline or starting up. This is normal as the server goes to sleep after periods of inactivity.
          </span>
        )}
        
        {/* MODIFIED Retry options based on error type */}
        <div className="flex flex-wrap items-center gap-2 mt-2">
          {error.type === 'rate_limit_with_fallback' && error.fallbackModel && error.onRetryFallback && (
            <Button 
              size="sm" 
              variant="outline" 
              className="text-xs h-7 border-amber-200 dark:border-amber-800 hover:bg-amber-100 dark:hover:bg-amber-900 text-amber-800 dark:text-amber-300"
              onClick={() => error.onRetryFallback(error.fallbackModel)}
            >
              <RefreshCw className="h-3 w-3 mr-1" /> Retry with {AI_MODELS.find(m => m.value === error.fallbackModel)?.label || error.fallbackModel}
            </Button>
          )}

          {error.type === 'rate_limit_wait' && error.waitTime && error.onRetry && (
             <Button 
              size="sm" 
              variant="outline" 
              className="text-xs h-7 border-amber-200 dark:border-amber-800 hover:bg-amber-100 dark:hover:bg-amber-900 text-amber-800 dark:text-amber-300"
              onClick={() => {
                toast.info(`Retrying in ${error.waitTime} seconds...`);
                setTimeout(() => error.onRetry(), error.waitTime * 1000);
              }}
            >
              <RefreshCw className="h-3 w-3 mr-1" /> Retry in {error.waitTime}s
            </Button>
          )}

          {(error.type === 'api_error' || error.type === 'network' || error.type === 'timeout') && error.onRetry && (
            <Button 
              size="sm" 
              variant="outline" 
              className={`text-xs h-7 ${
                isRateLimited 
                  ? 'border-amber-200 dark:border-amber-800 hover:bg-amber-100 dark:hover:bg-amber-900 text-amber-800 dark:text-amber-300' 
                  : 'border-red-200 dark:border-red-800 hover:bg-red-100 dark:hover:bg-red-900 text-red-800 dark:text-red-300'
              }`}
              onClick={error.onRetry === true ? () => window.location.reload() : error.onRetry}
            >
              <RefreshCw className="h-3 w-3 mr-1" /> Try Again
            </Button>
          )}
          
          {isApiError && onRetryAction && typeof onRetryAction.checkBackendStatus === 'function' && (
            <Button 
              size="sm" 
              variant="outline" 
              className="text-xs h-7 border-blue-200 dark:border-blue-800 hover:bg-blue-100 dark:hover:bg-blue-900 text-blue-800 dark:text-blue-300"
              onClick={() => onRetryAction.checkBackendStatus()}
            >
              <Zap className="h-3 w-3 mr-1" /> Check Server Status
            </Button>
            )}
          </div>
      </AlertDescription>
    </Alert>
  );
};

// Add a progress indicator component
const ProgressIndicator = ({ loading, progress }) => {
  if (!loading) return null;
  
  return (
    <div className="absolute inset-0 bg-black/5 dark:bg-black/20 backdrop-blur-[1px] flex items-center justify-center z-50 rounded-lg">
      <div className="bg-white dark:bg-gray-900 p-4 rounded-lg shadow-lg flex flex-col items-center gap-2 min-w-[200px]">
        <Loader2 className="h-6 w-6 animate-spin text-primary" />
        <p className="text-sm font-medium">{progress || "Processing..."}</p>
      </div>
    </div>
  );
};

// Enhanced Markdown component with LaTeX support
const MathMarkdown = ({ children }) => {
  return (
    <ReactMarkdown
      remarkPlugins={[remarkMath]}
      rehypePlugins={[rehypeKatex]}
      components={{
        // You can customize components if needed
        h1: ({ node, ...props }) => <h1 className="text-xl my-3 font-bold" {...props} />,
        h2: ({ node, ...props }) => <h2 className="text-lg my-3 font-bold" {...props} />,
        h3: ({ node, ...props }) => <h3 className="text-base my-2.5 font-semibold" {...props} />,
        p: ({ node, ...props }) => <p className="my-2" {...props} />,
        ul: ({ node, ...props }) => <ul className="list-disc pl-5 my-2" {...props} />,
        ol: ({ node, ...props }) => <ol className="list-decimal pl-5 my-2" {...props} />,
        li: ({ node, ...props }) => <li className="ml-2 my-1" {...props} />,
        strong: ({ node, ...props }) => <strong className="font-bold" {...props} />,
        em: ({ node, ...props }) => <em className="italic" {...props} />,
      }}
    >
      {children}
    </ReactMarkdown>
  );
};

// Enhanced feedback sharing functionality
const shareFeedback = (feedback, method, grade) => {
  const title = `GCSE Grade ${grade} Feedback`;
  const cleanFeedback = feedback.replace(/\[GRADE:\d\]/g, '');
  
  switch (method) {
    case 'clipboard':
      navigator.clipboard.writeText(cleanFeedback);
      return 'Feedback copied to clipboard!';
    case 'email':
      const emailSubject = encodeURIComponent(title);
      const emailBody = encodeURIComponent(cleanFeedback);
      window.open(`mailto:?subject=${emailSubject}&body=${emailBody}`);
      return 'Email client opened';
    case 'twitter':
      const tweetText = encodeURIComponent(`I received a Grade ${grade} on my GCSE assessment! #GCSE #Education`);
      window.open(`https://twitter.com/intent/tweet?text=${tweetText}`);
      return 'Twitter share opened';
    case 'facebook':
      window.open(`https://www.facebook.com/sharer/sharer.php?u=${encodeURIComponent(window.location.href)}`);
      return 'Facebook share opened';
    default:
      return '';
  }
};

// Improved PDF export function using html2canvas and jsPDF
const saveFeedbackAsPdf = async (feedbackElement, grade) => {
  try {
    const html2canvasModule = await import('html2canvas');
    const jsPDFModule = await import('jspdf');
    
    const html2canvas = html2canvasModule.default;
    const jsPDF = jsPDFModule.default;
    
    const feedbackContainer = feedbackElement.current;
    if (!feedbackContainer) {
      toast.error("Feedback element not found for PDF export.");
      return;
    }
    
    // Slightly increase scale for better quality, ensure all content is captured
    const canvas = await html2canvas(feedbackContainer, {
      scale: 2.5, // Increased scale
      useCORS: true,
      logging: false,
      scrollY: -window.scrollY, // Capture full element even if scrolled
      windowWidth: feedbackContainer.scrollWidth,
      windowHeight: feedbackContainer.scrollHeight,
      backgroundColor: window.getComputedStyle(document.documentElement).getPropertyValue('--card').trim() || '#ffffff', // Use theme background
    });
    
    const imgData = canvas.toDataURL('image/png');
    const pdf = new jsPDF('p', 'mm', 'a4', true); // Added 'true' for better compression
    const pdfWidth = pdf.internal.pageSize.getWidth();
    const pdfHeight = pdf.internal.pageSize.getHeight();
    
    const imgWidth = canvas.width;
    const imgHeight = canvas.height;
    
    const ratio = Math.min(pdfWidth / imgWidth, pdfHeight / imgHeight);
    const imgX = (pdfWidth - imgWidth * ratio) / 2;
    const imgY = (pdfHeight - imgHeight * ratio) / 2; // Center vertically too
    
    pdf.addImage(imgData, 'PNG', imgX, imgY, imgWidth * ratio, imgHeight * ratio);
    pdf.save(`GCSE_Grade${grade || 'N/A'}_Feedback.pdf`);
    
    toast.success('Feedback saved as PDF');
    return 'Feedback saved as PDF';
  } catch (error) {
    console.error('Error saving PDF:', error);
    toast.error('Could not generate PDF. Please try again.');
  }
};

// Improved print functionality
const printFeedback = (feedbackElement) => {
  try {
    const printWindow = window.open('', '_blank');
    const feedbackHTML = feedbackElement.current.innerHTML;
    
    printWindow.document.write(`
      <!DOCTYPE html>
      <html>
        <head>
          <title>GCSE Assessment Feedback</title>
          <style>
            body { font-family: Arial, sans-serif; padding: 20px; }
            .feedback-container { max-width: 800px; margin: 0 auto; }
            h1, h2, h3 { color: #333; }
            ul { padding-left: 20px; }
            li { margin-bottom: 5px; }
            .grade { display: inline-block; width: 40px; height: 40px; 
                    background: #f0f0f0; border-radius: 50%; text-align: center; 
                    line-height: 40px; font-weight: bold; font-size: 20px; 
                    margin: 10px 0; }
          </style>
        </head>
        <body>
          <div class="feedback-container">
            <h1>GCSE Assessment Feedback</h1>
            ${feedbackHTML}
          </div>
          <script>
            window.onload = function() { window.print(); window.close(); }
          </script>
        </body>
      </html>
    `);
    
    printWindow.document.close();
    return 'Print dialog opened';
  } catch (error) {
    console.error('Error printing feedback:', error);
    alert('Could not open print dialog. Please try again or use another method to save the feedback.');
  }
};

// Enhanced Feedback UI component
const EnhancedFeedback = ({ 
  feedback, 
  grade, 
  modelName, 
  achievedMarks, 
  totalMarks, 
  hasMarkScheme,
  onAskFollowUp = () => {},
  followUpEnabled = true
}) => {
  const feedbackRef = useRef(null);
  const [shareMessage, setShareMessage] = useState(null);
  
  const handleShare = (method) => {
    const message = shareFeedback(feedback, method, grade);
    setShareMessage(message);
    setTimeout(() => setShareMessage(null), 2000);
  };
  
  const handleSaveAsPdf = async () => {
    const message = await saveFeedbackAsPdf(feedbackRef, grade);
    setShareMessage(message);
    setTimeout(() => setShareMessage(null), 2000);
  };
  
  const handlePrint = () => {
    const message = printFeedback(feedbackRef);
    setShareMessage(message);
    setTimeout(() => setShareMessage(null), 2000);
  };
  
  return (
    <div className="relative">
      {shareMessage && (
        <motion.div
          initial={{ opacity: 0, y: -10 }}
          animate={{ opacity: 1, y: 0 }}
          exit={{ opacity: 0, y: -10 }}
          className="absolute -top-10 left-1/2 transform -translate-x-1/2 bg-black/80 text-white px-3 py-1.5 rounded text-sm z-10"
        >
          {shareMessage}
        </motion.div>
      )}
      
      <div className="flex justify-between items-center mb-3">
        <div className="flex items-center gap-2">
          {/* START MODIFIED SECTION */}
          {grade && achievedMarks && totalMarks && (
            <div className="flex flex-col items-start">
              <div className="inline-flex items-center justify-center px-3 py-1.5 bg-gradient-to-br from-indigo-600 to-purple-600 dark:from-indigo-500 dark:to-purple-500 text-white font-bold rounded-md shadow-md">
                {achievedMarks}/{totalMarks} marks (Grade: {grade})
              </div>
            </div>
          )}
          {/* END MODIFIED SECTION */}
          <div>
            <h3 className="text-lg font-semibold text-gray-800 dark:text-gray-200 flex items-center">
              Feedback
              <span className="ml-2 text-xs text-gray-500 dark:text-gray-400">
                by {modelName}
              </span>
              {hasMarkScheme && (
                <Badge variant="outline" className="ml-2 px-1.5 py-0 text-[10px] bg-green-50 dark:bg-green-900/20 text-green-800 dark:text-green-300 border-green-200 dark:border-green-900/50">
                  Mark Scheme Analysis
                </Badge>
              )}
            </h3>
            {/* REMOVED existing score display as it's now combined with grade */}
            {/* {achievedMarks && totalMarks && (
              <div className="mt-1 flex items-center">
                <span className="text-xs font-medium text-gray-600 dark:text-gray-400 mr-1.5">Score:</span>
                <div className="px-2 py-0.5 bg-green-100 dark:bg-green-900/30 text-green-800 dark:text-green-300 text-xs font-medium rounded-full">
                  {achievedMarks}/{totalMarks} marks
                </div>
              </div>
            )} */}
          </div>
        </div>
        
        <div className="flex items-center gap-1.5">
          <TooltipProvider>
            <Tooltip>
              <TooltipTrigger asChild>
                <Button
                  variant="ghost"
                  size="sm"
                  onClick={() => window.location.reload()}
                  className="h-8 w-8 p-0 rounded-full"
                >
                  <RefreshCw className="h-4 w-4 text-gray-600 dark:text-gray-400" />
                </Button>
              </TooltipTrigger>
              <TooltipContent>
                <p>Try a different model</p>
              </TooltipContent>
            </Tooltip>
          </TooltipProvider>
        
          <DropdownMenu>
            <TooltipProvider>
              <Tooltip>
                <TooltipTrigger asChild>
                  <DropdownMenuTrigger asChild>
                    <Button
                      variant="ghost"
                      size="sm"
                      className="h-8 w-8 p-0 rounded-full"
                    >
                      <Share2 className="h-4 w-4 text-gray-600 dark:text-gray-400" />
                    </Button>
                  </DropdownMenuTrigger>
                </TooltipTrigger>
                <TooltipContent>
                  <p>Share feedback</p>
                </TooltipContent>
              </Tooltip>
            </TooltipProvider>
            
            <DropdownMenuContent align="end" className="w-56">
              <DropdownMenuLabel>Share Feedback</DropdownMenuLabel>
              <DropdownMenuSeparator />
              <DropdownMenuItem onClick={() => handleShare('clipboard')}>
                <Copy className="mr-2 h-4 w-4" />
                <span>Copy to clipboard</span>
              </DropdownMenuItem>
              <DropdownMenuItem onClick={() => handleShare('email')}>
                <Mail className="mr-2 h-4 w-4" />
                <span>Share via email</span>
              </DropdownMenuItem>
              <DropdownMenuItem onClick={() => handleShare('twitter')}>
                <Twitter className="mr-2 h-4 w-4" />
                <span>Share on Twitter</span>
              </DropdownMenuItem>
              <DropdownMenuItem onClick={() => handleShare('facebook')}>
                <Facebook className="mr-2 h-4 w-4" />
                <span>Share on Facebook</span>
              </DropdownMenuItem>
              <DropdownMenuSeparator />
              <DropdownMenuItem onClick={handleSaveAsPdf}>
                <Download className="mr-2 h-4 w-4" />
                <span>Save as PDF</span>
              </DropdownMenuItem>
              <DropdownMenuItem onClick={handlePrint}>
                <Printer className="mr-2 h-4 w-4" />
                <span>Print feedback</span>
              </DropdownMenuItem>
            </DropdownMenuContent>
          </DropdownMenu>
        </div>
      </div>
      
      <div 
        ref={feedbackRef}
        className="prose prose-sm dark:prose-invert prose-p:my-2 prose-h1:text-xl prose-h1:my-3 prose-h2:text-lg prose-h2:my-3 prose-h3:text-base prose-h3:font-semibold prose-h3:my-2.5 max-w-none bg-white dark:bg-gray-900 p-4 rounded-lg shadow-sm border border-gray-100 dark:border-gray-800"
      >
        <MathMarkdown>{feedback}</MathMarkdown>
      </div>

      {followUpEnabled && (
        <div className="mt-6 border-t border-gray-200 dark:border-gray-700 pt-4">
          <div className="flex flex-col sm:flex-row items-start sm:items-center gap-3 justify-between">
            <div>
              <h4 className="text-base font-semibold mb-1 flex items-center">
                <HelpCircle className="h-4 w-4 mr-1.5 text-primary" />
                Need more help understanding this feedback?
              </h4>
              <p className="text-sm text-muted-foreground">
                Ask a follow-up question about anything you didn't understand in the feedback.
              </p>
            </div>
            <Button
              onClick={onAskFollowUp}
              className="whitespace-nowrap"
            >
              Ask Follow-Up Question
            </Button>
          </div>
        </div>
      )}
    </div>
  );
};

// Add this component for displaying the Model Thinking Process
const ModelThinkingBox = ({ thinking, loading }) => {
  // If loading and no thinking content yet, show a generic loading message
  if (loading && (!thinking || thinking.length === 0)) {
    return (
      <div className="absolute inset-0 bg-white/80 dark:bg-gray-900/80 backdrop-blur-sm flex flex-col items-center justify-center z-10 rounded-lg p-4">
        <Loader2 className="h-8 w-8 animate-spin text-indigo-500 mb-3" />
        <p className="text-sm font-medium text-gray-700 dark:text-gray-300">Model is thinking...</p>
        <p className="text-xs text-gray-500 dark:text-gray-400 mt-1">Please wait while the AI processes your request.</p>
      </div>
    );
  }

  // If there is thinking content, display it
  return (
    <AnimatePresence>
      {(thinking && thinking.length > 0) && (
        <motion.div
          initial={{ opacity: 0, y: 10 }}
          animate={{ opacity: 1, y: 0 }}
          exit={{ opacity: 0, y: 10 }}
          transition={{ duration: 0.3 }}
          className="absolute inset-0 bg-white/90 dark:bg-gray-900/90 backdrop-blur-md flex flex-col items-center justify-center z-10 rounded-lg p-6 shadow-xl border border-gray-200 dark:border-gray-700"
        >
          <div className="flex items-center mb-3">
            <Zap className="h-6 w-6 text-yellow-500 mr-2" />
            <h3 className="text-lg font-semibold text-gray-800 dark:text-gray-200">Model Thinking Process</h3>
          </div>
          <ScrollArea className="h-[120px] w-full rounded-md border border-gray-300 dark:border-gray-600 bg-gray-50 dark:bg-gray-800 p-3 text-sm">
            <ul className="space-y-1.5 text-gray-700 dark:text-gray-300">
              {thinking.map((thought, index) => (
                <motion.li
                  key={index}
                  initial={{ opacity: 0, x: -10 }}
                  animate={{ opacity: 1, x: 0 }}
                  transition={{ delay: index * 0.1 }}
                  className="flex items-start"
                >
                  <CheckCircle2 className="h-4 w-4 text-green-500 mr-2 mt-0.5 flex-shrink-0" />
                  <span>{thought}</span>
                </motion.li>
              ))}
            </ul>
          </ScrollArea>
          {loading && (
            <div className="flex items-center mt-3 text-xs text-gray-500 dark:text-gray-400">
              <Loader2 className="h-3 w-3 animate-spin mr-1.5" />
              Still processing...
            </div>
          )}
        </motion.div>
      )}
    </AnimatePresence>
  );
};

// New FeedbackDisplay component to organize the tab content
const FeedbackDisplay = ({ 
  loading, 
  feedback, 
  grade, 
  selectedModel, 
  modelThinking, 
  achievedMarks, 
  totalMarks, 
  processingProgress,
  setActiveTab,
  markScheme,
  onAskFollowUp,
  followUpEnabled = true
}) => {
  // Get the model name for display
  const modelName = AI_MODELS.find(m => m.value === selectedModel)?.label || 'AI';
  
  return (
    <div className="relative">
      {/* Main loading indicator */}
      <ProgressIndicator loading={loading} progress={processingProgress} />
      
      {/* Thinking Box for specific models */}
      {(loading || modelThinking) && selectedModel === "microsoft/mai-ds-r1:free" && (
        <ModelThinkingBox thinking={modelThinking} loading={loading} />
      )}
      
      {/* Feedback content when available */}
      {feedback ? (
        <EnhancedFeedback 
          feedback={feedback} 
          grade={grade} 
          modelName={modelName}
          achievedMarks={achievedMarks}
          totalMarks={totalMarks}
          hasMarkScheme={!!markScheme}
          onAskFollowUp={onAskFollowUp}
          followUpEnabled={followUpEnabled}
        />
      ) : loading ? (
        <div className="min-h-[300px] flex flex-col items-center justify-center text-center p-6 border border-dashed border-border rounded-lg bg-muted/20">
          <h3 className="text-lg font-medium">Generating Feedback...</h3>
          <p className="text-muted-foreground max-w-md mt-2">
            Please wait while the AI analyzes your answer. This may take up to 90 seconds depending on the model selected.
          </p>
        </div>
      ) : (
        <div className="min-h-[300px] flex flex-col items-center justify-center text-center p-6 border border-dashed border-border rounded-lg bg-muted/20">
          <div className="mb-4 p-3 rounded-full bg-muted">
            <HelpCircle className="h-6 w-6 text-muted-foreground" />
          </div>
          <h3 className="text-lg font-medium">No Feedback Yet</h3>
          <p className="text-muted-foreground max-w-md mb-6">
            Enter your question and answer in the Answer tab, then click "Mark Answer" to receive AI feedback and a GCSE grade.
          </p>
          <Button
            variant="outline"
            onClick={() => setActiveTab("answer")}
            className="text-sm"
          >
            Go to Answer Tab
          </Button>
        </div>
      )}
    </div>
  );
};

// Add a hook to detect viewport size
const useViewport = () => {
  const [viewportSize, setViewportSize] = useState({
    width: typeof window !== 'undefined' ? window.innerWidth : 0,
    height: typeof window !== 'undefined' ? window.innerHeight : 0
  });
  
  useEffect(() => {
    const handleResize = () => {
      setViewportSize({
        width: window.innerWidth,
        height: window.innerHeight
      });
    };
    
    if (typeof window !== 'undefined') {
      window.addEventListener('resize', handleResize);
      // Initial call
      handleResize();
      
      return () => window.removeEventListener('resize', handleResize);
    }
  }, []);
  
  return viewportSize;
};

// Add QuickGuide component definition before the main component
const QuickGuide = ({ onClose }) => {
  return (
    <div className="mb-6 bg-white dark:bg-gray-900 rounded-lg border shadow-sm overflow-hidden">
      <div className="flex justify-between items-center bg-blue-50 dark:bg-blue-950 border-b border-blue-100 dark:border-blue-900 p-3">
        <div className="flex items-center gap-2">
          <div className="text-lg font-semibold text-blue-800 dark:text-blue-300">Quick Guide</div>
          <div className="text-sm text-blue-600 dark:text-blue-400">How to use the GCSE AI Marker</div>
        </div>
        <Button 
          variant="ghost" 
          size="sm" 
          className="text-blue-700 dark:text-blue-300 hover:bg-blue-100 dark:hover:bg-blue-900 h-8 w-8 p-0 rounded-full"
          onClick={onClose}
        >
          <X className="h-5 w-5" />
          <span className="sr-only">Close</span>
        </Button>
      </div>
      <div className="p-4">
        <ol className="space-y-2">
          <li className="flex gap-3">
            <div className="flex-shrink-0 flex items-center justify-center h-6 w-6 rounded-full bg-blue-100 dark:bg-blue-900 text-blue-800 dark:text-blue-300 font-medium">1</div>
            <p className="text-gray-700 dark:text-gray-300">Enter your question and answer in the text boxes.</p>
          </li>
          <li className="flex gap-3">
            <div className="flex-shrink-0 flex items-center justify-center h-6 w-6 rounded-full bg-blue-100 dark:bg-blue-900 text-blue-800 dark:text-blue-300 font-medium">2</div>
            <p className="text-gray-700 dark:text-gray-300">Select the subject, exam board, and question type.</p>
          </li>
          <li className="flex gap-3">
            <div className="flex-shrink-0 flex items-center justify-center h-6 w-6 rounded-full bg-blue-100 dark:bg-blue-900 text-blue-800 dark:text-blue-300 font-medium">3</div>
            <p className="text-gray-700 dark:text-gray-300">Click "Mark Answer" to get AI feedback.</p>
          </li>
          <li className="flex gap-3">
            <div className="flex-shrink-0 flex items-center justify-center h-6 w-6 rounded-full bg-blue-100 dark:bg-blue-900 text-blue-800 dark:text-blue-300 font-medium">4</div>
            <p className="text-gray-700 dark:text-gray-300">Review the feedback and grade provided.</p>
          </li>
          <li className="flex gap-3">
            <div className="flex-shrink-0 flex items-center justify-center h-6 w-6 rounded-full bg-blue-100 dark:bg-blue-900 text-blue-800 dark:text-blue-300 font-medium">5</div>
            <p className="text-gray-700 dark:text-gray-300">Optionally save, share or print your feedback.</p>
          </li>
        </ol>
        <div className="mt-6 pt-4 border-t border-border">
          <h3 className="font-medium text-base mb-3 text-gray-800 dark:text-gray-200">Quick Tips</h3>
          <ul className="text-sm text-gray-600 dark:text-gray-400 space-y-2">
            <li className="flex items-start">
              <ChevronRight className="h-4 w-4 mr-1.5 mt-0.5 flex-shrink-0" />
              <span>Enter both the question and your full answer for accurate marking.</span>
            </li>
            <li className="flex items-start">
              <ChevronRight className="h-4 w-4 mr-1.5 mt-0.5 flex-shrink-0" />
              <span>Select the correct subject and exam board for tailored feedback.</span>
            </li>
            <li className="flex items-start">
              <ChevronRight className="h-4 w-4 mr-1.5 mt-0.5 flex-shrink-0" />
              <span>For image uploads, ensure the text is clear and readable.</span>
            </li>
            <li className="flex items-start">
              <ChevronRight className="h-4 w-4 mr-1.5 mt-0.5 flex-shrink-0" />
              <span>The AI models are good, but always cross-reference with official materials.</span>
            </li>
             <li className="flex items-start">
              <ChevronRight className="h-4 w-4 mr-1.5 mt-0.5 flex-shrink-0" />
              <span>Wait for the backend to wake up when you first visit the site (may take up to 60 seconds)</span>
            </li>
          </ul>
        </div>
      </div>
    </div>
  );
};

// Define keys for localStorage
const LOCALSTORAGE_KEYS = {
  QUESTION: 'aimarker_question',
  ANSWER: 'aimarker_answer',
  SUBJECT: 'aimarker_subject',
  EXAM_BOARD: 'aimarker_examBoard',
  MODEL: 'aimarker_model',
  TIER: 'aimarker_tier',
};

// ADDED: Enhanced Bulk Item Preview Dialog component
const BulkItemPreviewDialog = ({ open, onOpenChange, item, onClose }) => {
  if (!item) return null;
  
  return (
    <Dialog open={open} onOpenChange={onOpenChange}>
      <DialogContent className="sm:max-w-[700px] max-h-[80vh] overflow-y-auto">
        <DialogHeader>
          <DialogTitle>Item {item.itemIndex + 1} Details</DialogTitle>
          <DialogDescription>
            Full question, answer and feedback details
          </DialogDescription>
        </DialogHeader>
        
        <div className="space-y-4 my-4">
          <div className="border-b pb-2">
            <h3 className="font-medium text-lg">Question</h3>
            <p className="mt-1">{item.question}</p>
          </div>
          
          <div className="border-b pb-2">
            <h3 className="font-medium text-lg">Answer</h3>
            <p className="mt-1">{item.answer}</p>
          </div>
          
          <div className="border-b pb-2">
            <h3 className="font-medium text-lg">Feedback</h3>
            {item.error ? (
              <Alert variant="destructive" className="mt-2">
                <AlertTriangle className="h-4 w-4" />
                <AlertTitle>Error</AlertTitle>
                <AlertDescription>{item.error}</AlertDescription>
              </Alert>
            ) : (
              <div className="mt-1 prose prose-sm dark:prose-invert max-w-none">
                <MathMarkdown>{item.feedback}</MathMarkdown>
              </div>
            )}
          </div>
          
          {!item.error && (
            <div className="flex items-center gap-4">
              <div className="flex items-center">
                <span className="font-medium mr-2">Grade:</span>
                <div className="inline-flex items-center justify-center h-8 w-8 bg-gradient-to-br from-indigo-600 to-purple-600 dark:from-indigo-500 dark:to-purple-500 text-white font-bold rounded-full shadow-md">
                  {item.grade || 'N/A'}
                </div>
              </div>
              
              {item.achievedMarks && item.totalMarks && (
                <div className="flex items-center">
                  <span className="font-medium mr-2">Marks:</span>
                  <span className="px-2 py-0.5 bg-green-100 dark:bg-green-900/30 text-green-800 dark:text-green-300 text-xs font-medium rounded-full">
                    {item.achievedMarks}/{item.totalMarks}
                  </span>
                </div>
              )}
              
              {item.modelName && (
                <div className="text-sm text-muted-foreground">
                  <span className="font-medium">Model:</span> {AI_MODELS.find(m => m.value === item.modelName)?.label || item.modelName}
                </div>
              )}
            </div>
          )}
        </div>
        
        <DialogFooter>
          <Button onClick={onClose}>Close</Button>
        </DialogFooter>
      </DialogContent>
    </Dialog>
  );
};

// MODIFIED: BatchProcessingControls component with parallelism setting
const BatchProcessingControls = ({ 
  isProcessing, 
  progress, 
  onPause, 
  onResume, 
  onCancel, 
  isPaused,
  parallelism,
  onParallelismChange
}) => {
  return (
    <div className="flex flex-col space-y-3 mt-2 mb-4">
      <div className="w-full bg-muted rounded-full h-2.5">
        <div 
          className="bg-primary h-2.5 rounded-full transition-all duration-300" 
          style={{ width: `${Math.round((progress.processed / progress.total) * 100)}%` }}
        ></div>
      </div>
      
      <div className="flex justify-between items-center text-xs text-muted-foreground">
        <span>Processing {progress.processed} of {progress.total} items</span>
        <span>{Math.round((progress.processed / progress.total) * 100)}% complete</span>
      </div>
      
      <div className="flex flex-wrap gap-2 justify-between items-center">
        <div className="flex items-center gap-2">
          <Label htmlFor="parallelism" className="text-xs whitespace-nowrap">Parallel Tasks:</Label>
          <Select
            value={parallelism.toString()}
            onValueChange={(value) => onParallelismChange(parseInt(value))}
            disabled={isProcessing}
          >
            <SelectTrigger className="h-7 w-16 text-xs">
              <SelectValue placeholder={parallelism} />
            </SelectTrigger>
            <SelectContent>
              <SelectItem value="1">1</SelectItem>
              <SelectItem value="2">2</SelectItem>
              <SelectItem value="3">3</SelectItem>
              <SelectItem value="4">4</SelectItem>
            </SelectContent>
          </Select>
        </div>
        
        <div className="flex gap-2">
          {isPaused ? (
            <Button size="sm" variant="outline" onClick={onResume} disabled={!isProcessing}>
              <RefreshCw className="mr-1.5 h-3.5 w-3.5" />
              Resume
            </Button>
          ) : (
            <Button size="sm" variant="outline" onClick={onPause} disabled={!isProcessing}>
              <Pause className="mr-1.5 h-3.5 w-3.5" />
              Pause
            </Button>
          )}
          <Button size="sm" variant="outline" onClick={onCancel} disabled={!isProcessing}>
            <X className="mr-1.5 h-3.5 w-3.5" />
            Cancel
          </Button>
        </div>
      </div>
    </div>
  );
};

// Enhanced AIMarker component with mobile responsiveness
const AIMarker = () => {
  // console.log('AIMarker component is rendering', { window: typeof window !== 'undefined' ? window.location.hostname : 'SSR' });
  
  // Initialize API helpers as early as possible
  useEffect(() => {
    // Make sure API helpers are initialized
    if (typeof window !== 'undefined') {
      const success = initializeApiHelpers();
      
      // If primary initialization failed, try the fallback
      if (!success && typeof safeFallbackInit === 'function') {
        safeFallbackInit();
      }
      
      // Set up middleware if needed
      createMiddlewareApiEndpoint().then(success => {
        console.log(`API initialization ${success ? 'successful' : 'failed'}`);
      }).catch(error => {
        console.error('Error during API middleware initialization:', error);
      });
    }
  }, [createMiddlewareApiEndpoint]);
  
  // State for form inputs and data
  const [question, setQuestion] = useState("");
  const [answer, setAnswer] = useState("");
  const [subject, setSubject] = useState("english");
  const [examBoard, setExamBoard] = useState("aqa");
  const [questionType, setQuestionType] = useState("general"); // Not persisted for now, resets with subject/board
  const [userType, setUserType] = useState("student"); // Not persisted for now
  const [markScheme, setMarkScheme] = useState("");
  const [image, setImage] = useState(null);
  const [activeTab, setActiveTab] = useState("answer");
  const [customSubject, setCustomSubject] = useState("");
  const [isAddingSubject, setIsAddingSubject] = useState(false);
  const [customSubjects, setCustomSubjects] = useState([]);
  const [allSubjects, setAllSubjects] = useState(SUBJECTS);
  const customSubjectInputRef = useRef(null);
  const [totalMarks, setTotalMarks] = useState("");
  const [textExtract, setTextExtract] = useState("");
  const [relevantMaterial, setRelevantMaterial] = useState("");
  const [relevantMaterialImage, setRelevantMaterialImage] = useState(null);
  const [relevantMaterialImageBase64, setRelevantMaterialImageBase64] = useState(null);
  const [relevantMaterialImageLoading, setRelevantMaterialImageLoading] = useState(false);
  const [modelThinking, setModelThinking] = useState("");
  const [showKeyboardShortcuts, setShowKeyboardShortcuts] = useState(false);
  const [isGitHubPages, setIsGitHubPages] = useState(false);
  const [tier, setTier] = useState("higher"); 
  const [achievedMarks, setAchievedMarks] = useState(null); 
  const [ocrTextPreview, setOcrTextPreview] = useState("");
  const [showOcrPreviewDialog, setShowOcrPreviewDialog] = useState(false);

  // ADDED: State for Subject Guidance Dialog
  const [showSubjectGuidanceDialog, setShowSubjectGuidanceDialog] = useState(false);
  const [currentSubjectGuidance, setCurrentSubjectGuidance] = useState("");

  const { checkBackendStatus: refreshBackendStatusHook } = useBackendStatus(API_BASE_URL); // Alias for clarity

  // ADDED: State for Bulk Assessment
  const [bulkFile, setBulkFile] = useState(null);
  const [bulkItems, setBulkItems] = useState([]); // Array of {question, answer, subject?, examBoard?, ...}
  const [bulkResults, setBulkResults] = useState([]); // Array of {itemIndex, feedback, grade, error?
  const [bulkProcessing, setBulkProcessing] = useState(false);
  const [bulkSettingPreference, setBulkSettingPreference] = useState('global'); // 'global' or 'file'
  const [bulkProgress, setBulkProgress] = useState({ processed: 0, total: 0, currentItem: null });
  const bulkFileUploadRef = useRef(null);
  
  // ADDED: State for Bulk Item Preview
  const [previewItem, setPreviewItem] = useState(null);
  const [showPreviewDialog, setShowPreviewDialog] = useState(false);
  
  // ADDED: State for batch processing controls
  const [isBulkProcessingPaused, setIsBulkProcessingPaused] = useState(false);
  const bulkProcessingRef = useRef({ cancel: false, pause: false });
  
  // ADDED: State for parallel processing
  const [parallelProcessing, setParallelProcessing] = useState(1);
  
  // ADDED: State for follow-up dialog
  const [showFollowUpDialog, setShowFollowUpDialog] = useState(false);
  const [followUpQuestion, setFollowUpQuestion] = useState("");
  const [followUpResponse, setFollowUpResponse] = useState("");
  const [followUpLoading, setFollowUpLoading] = useState(false);
  
  // Handle image upload
  const handleImageChange = (e) => {
    if (e.target.files && e.target.files[0]) {
      const selectedImage = e.target.files[0];
      setImage(selectedImage);
      // Clear previous preview if any
      setOcrTextPreview("");
    }
  };
  
  // Handle relevant material image upload
  const handleRelevantMaterialImageChange = (e) => {
    if (e.target.files && e.target.files[0]) {
      const selectedImage = e.target.files[0];
      setRelevantMaterialImage(selectedImage);
      setRelevantMaterialImageLoading(true);
      
      // Convert image to base64 for Gemini API
      const reader = new FileReader();
      reader.onloadend = () => {
        const base64String = reader.result.split(',')[1];
        setRelevantMaterialImageBase64(base64String);
        setRelevantMaterialImageLoading(false);
        toast.success("Image added as relevant material");
      };
      reader.onerror = () => {
        setRelevantMaterialImageLoading(false);
        toast.error("Failed to process image");
      };
      reader.readAsDataURL(selectedImage);
    }
  };
  
  // MODIFIED: Handle image processing - convert to text using AI OCR
  const handleProcessImage = useCallback(async () => {
    if (!image) return;
    
    try {
      setImageLoading(true);
      toast.info("Processing image with AI OCR...", { duration: 5000 });
      
      const formData = new FormData();
      formData.append('image', image);
      
      const response = await fetch(`${API_BASE_URL}/api/ocr`, {
        method: 'POST',
        body: formData,
      });
      
      if (!response.ok) {
        const errorText = await response.text();
        throw new Error(`OCR failed: ${response.status} ${errorText}`);
      }
      
      const data = await response.json();
      
      // Add detailed debugging for API response
      console.log("API Response received:", data);
      if (data.choices && data.choices[0]) {
        console.log("First choice:", data.choices[0]);
        if (data.choices[0].message) {
          console.log("Message content:", data.choices[0].message.content);
        }
      }
      
      if (data.text && data.text.trim() !== "") {
        setOcrTextPreview(data.text);
        setShowOcrPreviewDialog(true);
        toast.success("Image processed. Review extracted text.");
      } else {
        toast.warning("No text detected in image, or extracted text is empty.");
        setOcrTextPreview(""); // Clear preview if no text
      }
    } catch (error) {
      console.error('Error processing image:', error);
      setError({
        type: "api",
        message: `Failed to process image: ${error.message}`
      });
      toast.error("Failed to process image: " + error.message);
    } finally {
      setImageLoading(false);
    }
  }, [image, setImageLoading, setOcrTextPreview, setShowOcrPreviewDialog, setError]);

  // ADDED: Handle OCR text confirmation
  const handleConfirmOcrText = () => {
    if (ocrTextPreview) {
      setAnswer(prev => {
        const separator = prev.trim() ? '\n\n' : '';
        return prev + separator + ocrTextPreview;
      });
      toast.success("Text added to answer field.");
    }
    setShowOcrPreviewDialog(false);
    // setOcrTextPreview(""); // Optionally clear preview after adding
  };
  
  // UI state
  const [showGuide, setShowGuide] = useState(false);
  const [showAdvancedOptions, setShowAdvancedOptions] = useState(false);
  const [loading, setLoading] = useState(false);
  const [feedback, setFeedback] = useState("");
  const [grade, setGrade] = useState("");
  const [error, setError] = useState(null);
  const [success, setSuccess] = useState(null);
  const [detectedSubject, setDetectedSubject] = useState(null);
  const [shortcutFeedback, setShortcutFeedback] = useState(null);
  const [processingProgress, setProcessingProgress] = useState("");
  const [history, setHistory] = useState([]);
  
  // API and rate limiting
  const [lastRequestTime, setLastRequestTime] = useState(0);
  const [dailyRequests, setDailyRequests] = useState(0); // This seems locally managed, let's use getRequestTokens for display
  const [lastRequestDate, setLastRequestDate] = useState(new Date().toDateString());
  
  // Model options for testing:
  // "deepseek/deepseek-chat-v3-0324:free" - Balanced model
  // "microsoft/mai-ds-r1:free" - Thinking model
  // "xai/grok-3" - X AI model
  // "o4-mini" - O4 mini model
  // "gemini-2.5-flash-preview-04-17" - Gemini 2.5 Flash
  const [selectedModel, setSelectedModel] = useState("deepseek/deepseek-chat-v3-0324:free");
  
  const [modelLastRequestTimes, setModelLastRequestTimes] = useState({});
  const [imageLoading, setImageLoading] = useState(false);
  const [backendError, setBackendError] = useState(false);
  const [helpButtonRef, setHelpButtonRef] = useState(null);
  const [questionInputRef, setQuestionInputRef] = useState(null);
  const [answerInputRef, setAnswerInputRef] = useState(null);
  const [marksInputRef, setMarksInputRef] = useState(null);
  const [markSchemeButtonRef, setMarkSchemeButtonRef] = useState(null);
  const submitButtonRef = useRef(null); 
  const hasManuallySetSubject = useRef(false);
  const backendStatusRef = useRef('checking');
  const currentModelForRequestRef = useRef(null);
  const [backendUpdated, setBackendUpdated] = useState(false);
  const [autoMaxTokens, setAutoMaxTokens] = useState(true);
  const [maxTokens, setMaxTokens] = useState(2048);
  const [remainingRequestTokens, setRemainingRequestTokens] = useState(0);
  const [thinkingBudget, setThinkingBudget] = useState(DEFAULT_THINKING_BUDGETS["deepseek/deepseek-chat-v3-0324:free"] || 1024);
  const [enableThinkingBudget, setEnableThinkingBudget] = useState(true);

  // Define the missing setCurrentModelForRequest function
  const setCurrentModelForRequest = useCallback((model) => {
    currentModelForRequestRef.current = model;
    
    // Update thinking budget based on the selected model
    if (enableThinkingBudget && DEFAULT_THINKING_BUDGETS[model]) {
      setThinkingBudget(DEFAULT_THINKING_BUDGETS[model]);
    }
    
    // Track the last request time for this model
    setModelLastRequestTimes(prev => ({
      ...prev,
      [model]: Date.now()
    }));
  }, [enableThinkingBudget, setThinkingBudget, setModelLastRequestTimes]);

  // Debounced save function for question and answer
  const debouncedSaveDraft = useMemo(() =>
    debounce((q, a) => {
      localStorage.setItem(LOCALSTORAGE_KEYS.QUESTION, q);
      localStorage.setItem(LOCALSTORAGE_KEYS.ANSWER, a);
      // console.log('Draft saved');
    }, 1500), // Save after 1.5 seconds of inactivity
  []);

  // Effect for auto-saving question and answer drafts
  useEffect(() => {
    if (question || answer) { // Only save if there's content
      debouncedSaveDraft(question, answer);
    }
  }, [question, answer, debouncedSaveDraft]);

  // Effect for loading persistent user preferences and drafts on initial mount
  useEffect(() => {
    // Load drafts
    const savedQuestion = localStorage.getItem(LOCALSTORAGE_KEYS.QUESTION);
    const savedAnswer = localStorage.getItem(LOCALSTORAGE_KEYS.ANSWER);
    if (savedQuestion) setQuestion(savedQuestion);
    if (savedAnswer) setAnswer(savedAnswer);

    // Load preferences
    const savedSubject = localStorage.getItem(LOCALSTORAGE_KEYS.SUBJECT);
    if (savedSubject && SUBJECTS.find(s => s.value === savedSubject)) {
      setSubject(savedSubject);
    }
    const savedExamBoard = localStorage.getItem(LOCALSTORAGE_KEYS.EXAM_BOARD);
    if (savedExamBoard && EXAM_BOARDS.find(eb => eb.value === savedExamBoard)) {
      setExamBoard(savedExamBoard);
    }
    const savedModel = localStorage.getItem(LOCALSTORAGE_KEYS.MODEL);
    if (savedModel && AI_MODELS.find(m => m.value === savedModel)) {
      setSelectedModel(savedModel);
      // Initialize the currentModelForRequestRef with the saved model
      currentModelForRequestRef.current = savedModel;
    } else {
      // Initialize with the default model
      currentModelForRequestRef.current = "gemini-2.5-flash-preview-04-17";
    }
    const savedTier = localStorage.getItem(LOCALSTORAGE_KEYS.TIER);
    if (savedTier === "higher" || savedTier === "foundation") {
      setTier(savedTier);
    }

    // Initialize remaining tokens display
    const tokens = getRequestTokens();
    setRemainingRequestTokens(tokens.count);

    // Add default thinking budget for selected model
    // setThinkingBudget(DEFAULT_THINKING_BUDGETS[selectedModel] || 1024); // Removed, handled by another useEffect that depends on selectedModel

  }, [getRequestTokens]); // Added getRequestTokens. selectedModel is initialized within this effect.

  // Effects for saving preferences to localStorage when they change
  useEffect(() => {
    localStorage.setItem(LOCALSTORAGE_KEYS.SUBJECT, subject);
  }, [subject]);

  useEffect(() => {
    localStorage.setItem(LOCALSTORAGE_KEYS.EXAM_BOARD, examBoard);
  }, [examBoard]);

  useEffect(() => {
    localStorage.setItem(LOCALSTORAGE_KEYS.MODEL, selectedModel);
    // Update thinking budget when model changes
    setThinkingBudget(DEFAULT_THINKING_BUDGETS[selectedModel] || 1024);
    // Keep the reference updated with the current model
    currentModelForRequestRef.current = selectedModel;
  }, [selectedModel]);

  useEffect(() => {
    localStorage.setItem(LOCALSTORAGE_KEYS.TIER, tier);
  }, [tier]);

  // Token management for rate limiting
  const getRequestTokens = useCallback(() => {
    const stored = localStorage.getItem('requestTokens');
    const now = new Date().toDateString();
    let tokens = stored ? JSON.parse(stored) : { count: 500, lastReset: now };
    if (tokens.lastReset !== now) {
      tokens = { count: 500, lastReset: now };
    }
    // Don't set localStorage here, do it in consumeToken or a dedicated update function
    // localStorage.setItem('requestTokens', JSON.stringify(tokens)); 
    return tokens;
  }, []);

  // ADDED: Effect to initialize and update remaining tokens display
  useEffect(() => {
    const tokens = getRequestTokens();
    setRemainingRequestTokens(tokens.count);
  }, [getRequestTokens]);

  const consumeToken = useCallback(() => {
    const tokens = getRequestTokens();
    if (tokens.count <= 0) return false;
    tokens.count -= 1;
    localStorage.setItem('requestTokens', JSON.stringify(tokens));
    setRemainingRequestTokens(tokens.count); // Update display state
    return true;
  }, [getRequestTokens]);

  // Handler for backend status changes
  const handleBackendStatusChange = useCallback((status, data) => {
    console.log('Backend status changed:', status, data);
    backendStatusRef.current = status;
    setBackendUpdated(prev => !prev); // Toggle to force a re-render
    
    // If backend is offline, show appropriate error
    if (status === 'offline' || status === 'error') {
      setBackendError(true);
    } else {
      setBackendError(false);
    }
  }, []);

  // Fix: Using custom hooks for subject classification and backend status
  const { classifySubjectAI, debouncedClassifySubject } = useSubjectDetection(subjectKeywords, loading);
  const { checkBackendStatus } = useBackendStatus(API_BASE_URL);

  // Special handling for GitHub Pages environment
  useEffect(() => {
    if (typeof window !== 'undefined') {
      const isGitHubPagesHost = window.location.hostname.includes('github.io') || 
                               window.location.hostname === 'beenycool.github.io';
      setIsGitHubPages(isGitHubPagesHost);
      
      if (isGitHubPagesHost) {
        console.log('Running on GitHub Pages - simulating online status for UI rendering');
        backendStatusRef.current = 'online';
        // Force a re-render
        setBackendUpdated(prev => !prev);
      }
    }
  }, [setIsGitHubPages]);

  // Effect for automatic subject detection based on question and answer
  useEffect(() => {
    if (question.length > 20 && !hasManuallySetSubject.current && !loading) {
      // Ensure both question and answer are passed for detection
      debouncedClassifySubject(question + " " + answer, subject, hasManuallySetSubject, allSubjects, setSubject, setDetectedSubject, setSuccess);
    }
  // Add answer to dependency array
  }, [question, answer, debouncedClassifySubject, subject, loading, allSubjects, setDetectedSubject, setSuccess, hasManuallySetSubject]);

  // ======== MAIN FUNCTIONS ========
  // Add the missing addCustomSubject function
  const addCustomSubject = () => {
    if (!customSubject.trim()) return;
    
    const newSubjectValue = customSubject.toLowerCase().replace(/\s+/g, '');
    const newSubject = {
      value: newSubjectValue,
      label: customSubject.trim()
    };
    
    // Add to both state arrays
    setCustomSubjects(prev => [...prev, newSubject]);
    setAllSubjects(prev => [...prev, newSubject]);
    
    // Set as current selection
    setSubject(newSubjectValue);
    hasManuallySetSubject.current = true;
    
    // Reset custom subject input and hide the add input
    setCustomSubject('');
    setIsAddingSubject(false);
    
    // Focus back on the select after adding
    setTimeout(() => {
      if (customSubjectInputRef.current) {
        customSubjectInputRef.current.blur();
      }
    }, 10);
  };

  // Submit handler
// Define the prompt building functions
  const buildSystemPrompt = useCallback(() => {
    // System prompt logic based on component state
    console.log("AIMarker state for system prompt:", { subject, examBoard, questionType, userType, markScheme, totalMarks, textExtract, relevantMaterial, tier, allSubjects });
    let prompt = `You are an AI assistant specialized in educational assessment.`;
    if (userType) prompt += ` You are acting as a ${userType}.`;
    if (subject) prompt += ` Your current task is to assess a piece of work for the subject: ${subject}.`;
    if (allSubjects && allSubjects.find(s => s.value === subject)?.hasTiers && tier) {
      prompt += ` The work is for the ${tier} tier.`;
    }
    if (examBoard) prompt += ` The examination board is ${examBoard}.`;
    if (questionType && questionType !== "general") {
      const selectedQuestionType = QUESTION_TYPES[subject]?.[examBoard]?.find(qt => qt.value === questionType);
      if (selectedQuestionType) {
        prompt += ` Specifically, this is for ${selectedQuestionType.label}.`;
      }
    }
    if (totalMarks) prompt += ` The question is out of ${totalMarks} marks.`;
    if (markScheme) prompt += `\n\nThe following mark scheme should be used as a guide if available:\n\`\`\`\n${markScheme}\n\`\`\`\n`;
    if (textExtract) prompt += `\n\nA text extract has been provided and may be relevant:\n\`\`\`\n${textExtract}\n\`\`\`\n`;
    if (relevantMaterial) prompt += `\n\nOther relevant material to consider:\n\`\`\`\n${relevantMaterial}\n\`\`\`\n`;
    prompt += "\nYour primary goal is to provide constructive feedback and a grade based on the user's answer to the question. Adhere to the provided mark scheme if available."
    return prompt;
  }, [subject, examBoard, questionType, userType, markScheme, totalMarks, textExtract, relevantMaterial, tier, allSubjects]);

  const buildUserPrompt = useCallback(() => {
    // User prompt logic based on component state
    console.log("AIMarker state for user prompt:", { question, answer, totalMarks, subject, examBoard, questionType, textExtract, relevantMaterial, relevantMaterialImageBase64 });
    let prompt = "Please assess the following student's answer.\n\n";

    if (question) {
      prompt += `**Question:**\n${question}\n\n`;
    } else {
      prompt += "**Question:** [Not explicitly provided, infer from context if possible or provide general feedback on the answer below.]\n\n";
    }

    if (answer) {
      prompt += `**Student's Answer:**\n${answer}\n\n`;
    } else {
      // This case should ideally be caught by validation, but as a fallback:
      prompt += "**Student's Answer:** [No answer provided. Please indicate that an answer is needed for assessment.]\n\n";
      return prompt; // Early exit if no answer
    }

    if (totalMarks) {
      prompt += `The question is out of **${totalMarks} marks**.\n\n`;
    }

    if (textExtract) {
      prompt += `**Provided Text Extract (for context):**\n\`\`\`\n${textExtract}\n\`\`\`\n\n`;
    }

    if (relevantMaterial) {
      prompt += `**Other Provided Relevant Material (for context):**\n\`\`\`\n${relevantMaterial}\n\`\`\`\n\n`;
    }
    
    if (relevantMaterialImageBase64) {
        prompt += `**An image has also been provided with relevant material.** Please consider this in your assessment.\n\n`;
    }

    prompt += "Based on all the information provided (including the system prompt context like subject, exam board, and mark scheme if available), please provide:\n";
    prompt += "1.  **Overall Feedback:** Constructive comments on the student's performance, highlighting strengths and areas for improvement.\n";
    prompt += "2.  **Mark Allocation (if applicable):** If a total mark is specified, suggest a mark out of the total. Briefly justify your mark allocation against the mark scheme or assessment criteria.\n";
    prompt += "3.  **Specific Pointers:** Bullet points on specific aspects of the answer, referencing parts of the mark scheme or good practice where appropriate.\n";
    prompt += "4.  **Actionable Advice:** Suggestions for how the student can improve in the future.\n\n";
    prompt += "Present the feedback clearly and concisely. If a mark scheme was provided in the system prompt, ensure your feedback aligns with it.";
    return prompt;
  }, [question, answer, totalMarks, subject, examBoard, questionType, textExtract, relevantMaterial, relevantMaterialImageBase64]);
  const handleSubmitForMarking = useCallback(async () => {
    // Clear previous feedback and errors
    setFeedback(""); // Clear feedback before streaming
    setGrade("");
    setError(null);
    setSuccess(null);
    setModelThinking("");
    setAchievedMarks(null);
    // Determine the model to use for this request
    const modelForSubjectAssessment = TASK_SPECIFIC_MODELS.subject_assessment;
    const effectiveModel = subject && modelForSubjectAssessment ? modelForSubjectAssessment : selectedModel;
    setCurrentModelForRequest(effectiveModel);

    // Validate inputs
    if (!answer) {
      setError({ type: "validation", message: "Please enter an answer to be marked" });
      return;
    }

    setLoading(true);
    setActiveTab("feedback");
    setSuccess({ message: "Initiating request..." }); // Initial message

    // Backend status check (simplified for brevity, assuming it's handled)
    const backendStatus = await checkBackendStatus(selectedModel);
    if (!backendStatus.ok) {
      setLoading(false);
      setError({ type: "network", message: `Backend connection error: ${backendStatus.error}. Please try again.`, retry: true });
      return;
    }

    // Rate limiting checks
    const now = Date.now();
    const modelRateLimit = MODEL_RATE_LIMITS[currentModelForRequestRef.current] || 10000;
    const modelLastRequestTime = modelLastRequestTimes[currentModelForRequestRef.current] || 0;

    if (now - modelLastRequestTime < modelRateLimit) {
      setLoading(false);
      const waitTimeSeconds = Math.ceil((modelRateLimit - (now - modelLastRequestTime)) / 1000);
      const fallback = FALLBACK_MODELS[currentModelForRequestRef.current];
      if (fallback) {
        setError({
          type: "rate_limit_with_fallback",
          message: `${AI_MODELS.find(m => m.value === currentModelForRequestRef.current)?.label} is rate limited. Try fallback or wait ${waitTimeSeconds}s.`,
          fallbackModel: fallback,
          onRetryFallback: (newModel) => {
            setSelectedModel(newModel); // This will trigger a re-render and user can click submit again
            toast.info(`Switched to ${AI_MODELS.find(m => m.value === newModel)?.label}. Click "Get Feedback" again.`);
          },
          onRetry: () => handleSubmitForMarking(),
          waitTime: waitTimeSeconds
        });
      } else {
        setError({
          type: "rate_limit_wait",
          message: `${AI_MODELS.find(m => m.value === currentModelForRequestRef.current)?.label} is limited. Wait ${waitTimeSeconds}s.`,
          waitTime: waitTimeSeconds,
          onRetry: () => handleSubmitForMarking()
        });
      }
      return;
    }
     // Token consumption check
    if (!consumeToken()) {
      setLoading(false);
      setError({ type: "rate_limit", message: "Daily request limit reached (500/day)" });
      return;
    }


    setModelLastRequestTimes(prev => ({ ...prev, [currentModelForRequestRef.current]: now }));
    setLastRequestTime(now); // Update general last request time

    const systemPrompt = buildSystemPrompt();
    const userPrompt = buildUserPrompt();

    setProcessingProgress("Sending request to AI model...");
    setSuccess({ message: `Processing with ${AI_MODELS.find(m => m.value === currentModelForRequestRef.current)?.label || currentModelForRequestRef.current}...` });
    
          try {
        // Record user event - with error handling for missing endpoint
        try {
          // Use imported constructApiUrl instead of window version
          let eventApiUrl;
          
          try {
            eventApiUrl = constructApiUrl('auth/events');
          } catch (error) {
            console.warn('Error using constructApiUrl for auth events:', error);
            eventApiUrl = `${API_BASE_URL}/api/auth/events`;
          }
          
          console.log('Sending event to:', eventApiUrl);
          
          const eventResponse = await fetch(eventApiUrl, {
            method: 'POST',
            headers: { 'Content-Type': 'application/json' },
            body: JSON.stringify({
              eventType: 'question_submitted_stream',
              eventData: {
                model: currentModelForRequestRef.current,
                questionLength: question?.length || 0,
                answerLength: answer?.length || 0,
                subject: subject
              }
            })
          }); // End of fetch
          if (!eventResponse.ok) {
            console.warn(`Event recording failed with status: ${eventResponse.status}`);
            // Continue with the main request even if event recording fails
          }
        } catch (eventError) { // Catch for inner try (event recording)
          console.warn("Failed to record user event:", eventError);
          // For GitHub Pages static export, this is expected and we can ignore it
          console.log('Note: In static export mode, some API failures are expected');
        } // End of inner try-catch for event recording
      
      const requestBodyPayload = {
        model: currentModelForRequestRef.current,
        messages: [
          { role: "system", content: systemPrompt },
          { role: "user", content: userPrompt }
        ],
        // Add other parameters like temperature, top_p if your backend/model supports them for streaming
        stream: true
      };
      
      // Add image if relevant for Gemini (assuming /api/github/completions handles this)
      if (currentModelForRequestRef.current.startsWith("gemini") && relevantMaterialImage && relevantMaterialImageBase64) {
        // The backend /api/github/completions needs to be adapted to pass this to Gemini if it's the intermediary
        // For simplicity, we assume the backend handles this structure.
        // This part might need adjustment based on how the backend expects image data for Gemini streams.
        requestBodyPayload.messages[1].content += "\n\nIMAGE PROVIDED: An image has been attached. Please analyze this image.";
        // The actual image data would need to be handled by the backend if it's proxying to Gemini.
        // If hitting Gemini directly, the payload structure for images with streaming would be different.
        // For this exercise, we'll assume the backend's /github/completions is smart enough.
      }


      let completionsApiUrl;
      
      try {
        completionsApiUrl = constructApiUrl('github/completions');
      } catch (error) {
        console.warn('Error using constructApiUrl for GitHub completions:', error);
        completionsApiUrl = `${API_BASE_URL}/api/github/completions`;
      }
      
      console.log('Sending completions request to:', completionsApiUrl);
      
      const response = await fetch(completionsApiUrl, {
        method: 'POST',
        headers: {
          'Content-Type': 'application/json',
          'Accept': 'text/event-stream',
        },
        body: JSON.stringify(requestBodyPayload),
      });

      if (!response.ok) {
        const errorStatus = response.status;
        const errorText = await response.text();
        console.error(`GitHub API error: ${errorStatus}`, errorText);
        // Handle specific error codes
        if (errorStatus === 401) {
          setError({
            type: "api_error",
            message: "Authentication error with GitHub API. Please try a different model.",
            onRetry: () => {
              setSelectedModel("deepseek/deepseek-chat-v3-0324:free");
              setCurrentModelForRequest("deepseek/deepseek-chat-v3-0324:free");
              handleProcessImage();
            }
          });
        } else {
          setError({ type: "api_error", message: `API error (${errorStatus}): ${errorText || "Unknown error"}` });
        }
        setLoading(false);
        return;
      }

      if (!response.ok) {
        const errorText = await response.text();
        let parsedError = { message: `API request failed: ${response.status}` };
        try { parsedError = JSON.parse(errorText); } catch (e) { /* ignore */ }
        
        const fallback = FALLBACK_MODELS[currentModelForRequestRef.current];
        if (response.status === 429 && fallback) {
            setError({
                type: "rate_limit_with_fallback",
                message: `Model ${AI_MODELS.find(m => m.value === currentModelForRequestRef.current)?.label} API rate limited. Error: ${parsedError.error || errorText}`,
                fallbackModel: fallback,
                onRetryFallback: (newModel) => { setSelectedModel(newModel); toast.info(`Switched to ${AI_MODELS.find(m => m.value === newModel)?.label}. Click "Get Feedback" again.`); },
                onRetry: () => handleSubmitForMarking()
            });
        } else {
            setError({ type: "api_error", message: `API Error: ${parsedError.error || errorText}`, onRetry: handleSubmitForMarking });
        }
        setLoading(false);
        setProcessingProgress("");
        return;
      }

      setProcessingProgress("Receiving feedback stream...");
      setModelThinking("Receiving stream..."); // Indicate stream has started

      const reader = response.body.getReader();
      const decoder = new TextDecoder();
      let accumulatedChunk = "";

      while (true) {
        const { value, done } = await reader.read();
        if (done) {
          setProcessingProgress("Stream finished.");
          setModelThinking("Stream complete.");
          break; // Exit while loop
        }

        accumulatedChunk += decoder.decode(value, { stream: true });
        let errorEncounteredInStream = false;
        let newlineIndex;
        while ((newlineIndex = accumulatedChunk.indexOf('\n\n')) >= 0) {
            const eventBlock = accumulatedChunk.substring(0, newlineIndex);
            accumulatedChunk = accumulatedChunk.substring(newlineIndex + 2);

            const lines = eventBlock.split('\n');
            for (const line of lines) {
                if (line.startsWith('event: error')) {
                    // Improved SSE error event handling
                    console.error("SSE stream error event received:", eventBlock);
                    const errorDataLineContent = lines.find(l => l.startsWith('data: '))?.substring(6);
                    let errorMessage = "Error in stream";
                    if (errorDataLineContent) {
                        try {
                            const parsedError = JSON.parse(errorDataLineContent);
                            errorMessage = parsedError.error || (parsedError.message || "Unknown error from stream");
                        } catch (e) {
                            errorMessage = "Malformed error data in stream";
                        }
                    }
                    setError({ type: "api_stream_error", message: errorMessage, onRetry: handleSubmitForMarking });
                    errorEncounteredInStream = true;
                    break; // Break from inner for-loop (lines)
                } else if (line.startsWith('data: ')) {
                    const jsonDataString = line.substring(6);
                    if (jsonDataString.trim() === '[DONE]') {
                        console.log('Stream signaled DONE.');
                        // This might indicate the end of the stream from the source,
                        // but the outer reader.read() loop will handle the actual 'done' state.
                        continue;
                    }
                    try {
                        const parsedData = JSON.parse(jsonDataString);
                        if (parsedData.choices && parsedData.choices[0] && parsedData.choices[0].delta && parsedData.choices[0].delta.content) {
                            setFeedback(prev => prev + parsedData.choices[0].delta.content);
                        } else if (parsedData.text) { 
                             setFeedback(prev => prev + parsedData.text);
                        }
                    } catch (e) {
                        console.warn('Failed to parse streamed JSON data:', jsonDataString, e);
                    }
                }
            } // End of for-loop (lines)
            if (errorEncounteredInStream) break; // Break from inner while-loop (eventBlock processing)
        } // End of inner while-loop (eventBlock processing)

        if (errorEncounteredInStream) {
             setLoading(false); // Ensure loading is stopped
             setProcessingProgress("Error occurred during stream.");
             setModelThinking("Error processing stream.");
             // Cleanly close the reader if possible
             if (reader && typeof reader.cancel === 'function') {
                reader.cancel().catch(cancelError => console.warn("Error cancelling reader:", cancelError));
             }
             break; // Break from outer while-loop (reader.read())
        }
      } // End of outer while (true) for SSE stream
      // Success message will be set in the useEffect after parsing
    } catch (error) { // This is the catch for the main try block starting at line 1830
      console.error("Error during streaming submission:", error);
      setError({ type: "api_error", message: `Streaming Error: ${error.message}`, onRetry: handleSubmitForMarking });
      setProcessingProgress("Error occurred.");
      setModelThinking("Error during stream.");
    } finally { // This is the finally for the main try block
      // setLoading will be set to false in the useEffect after feedback processing
      // This ensures history saving and parsing happens *after* all stream data is in.
    }
  }, [ // Dependency array for handleSubmitForMarking
    answer, question, subject, selectedModel,
    modelLastRequestTimes, consumeToken,
    buildSystemPrompt, buildUserPrompt,
    relevantMaterialImage, relevantMaterialImageBase64,
    setLoading, setActiveTab,
    setModelLastRequestTimes,
    setSelectedModel,
    checkBackendStatus,
    setCurrentModelForRequest,
    handleProcessImage
    // Removed unnecessary dependencies: allSubjects, autoMaxTokens, enableThinkingBudget, examBoard, lastRequestDate, lastRequestTime, markScheme, maxTokens, questionType, relevantMaterial, setDailyRequests, setLastRequestDate, textExtract, thinkingBudget, tier, totalMarks, userType
  ]);

  // useEffect for post-processing feedback after streaming is complete and saving to history
  useEffect(() => {
    if (!loading && feedback.trim() !== "" && !error) { // Process only when loading is false, feedback is present, and no error
      let currentFeedback = feedback;
      let extractedGrade = "";
      let extractedMarkSchemeText = ""; // Renamed to avoid conflict with markScheme state if it's input
      let extractedAchievedMarks = null;

      const gradeMatch = currentFeedback.match(/\[GRADE:(\d+)\]/i);
      if (gradeMatch && gradeMatch[1]) {
        extractedGrade = gradeMatch[1];
        currentFeedback = currentFeedback.replace(gradeMatch[0], "").trim();
      }

      const marksMatch = currentFeedback.match(/\[MARKS:(\d+)\/(\d+)\]/i);
      if (marksMatch && marksMatch[1]) {
        extractedAchievedMarks = marksMatch[1];
        // If totalMarks wasn't set from input, try to get it from here
        if (!totalMarks && marksMatch[2]) {
          setTotalMarks(marksMatch[2]); // Update totalMarks state if detected
        }
        currentFeedback = currentFeedback.replace(marksMatch[0], "").trim();
      }
      
      // Assuming mark scheme is part of the main feedback body if not input separately
      // This parsing might need to be more robust depending on AI output format
      const markSchemePattern = /Mark Scheme:([\s\S]+?)(?=\n\n[A-Z]|Grade:|Marks:|$)/i; // More robust regex
      const markSchemeMatch = currentFeedback.match(markSchemePattern);
      if (markSchemeMatch && markSchemeMatch[1]) {
          extractedMarkSchemeText = markSchemeMatch[1].trim();
          // Remove it from the main feedback to avoid duplication if you display them separately
          // currentFeedback = currentFeedback.replace(markSchemeMatch[0], "").trim();
      }


      setGrade(extractedGrade);
      setAchievedMarks(extractedAchievedMarks);
      // If you have a separate state for the parsed mark scheme text:
      // setParsedMarkScheme(extractedMarkSchemeText);
      // For now, we assume `feedback` state holds the primary text, and `markScheme` state is for input.
      // If the AI generates a mark scheme and it's not from input, you might want to store it.
      // For this task, we'll assume the main `feedback` state contains everything not explicitly parsed out.
      
      setSuccess({ message: "Feedback processed and displayed!" });
      setProcessingProgress(""); // Clear progress
      setLoading(false); // Ensure loading is false

      // Save to history
      const newHistoryItem = {
        id: Date.now(),
        question,
        answer,
        feedback: feedback, // Full streamed feedback
        grade: extractedGrade,
        achievedMarks: extractedAchievedMarks,
        totalMarks: totalMarks || (marksMatch && marksMatch[2] ? marksMatch[2] : null), // Save total marks used
        markSchemeOutput: extractedMarkSchemeText, // Store the AI generated mark scheme if parsed
        subject, examBoard, questionType, userType,
        model: currentModelForRequestRef.current, // Use the model that was actually used
        tier,
        timestamp: new Date().toISOString(),
        relevantMaterial: relevantMaterial || "",
        markSchemeInput: markScheme || "", // This is the user-inputted mark scheme
        relevantMaterialImagePreview: relevantMaterialImage || null, // Save image if present
        settings: { autoMaxTokens, maxTokens, enableThinkingBudget, thinkingBudget } // Add relevant settings
      };
      setHistory(prevHistory => [newHistoryItem, ...prevHistory.slice(0, HISTORY_LIMIT - 1)]);

    } else if (loading && error) { // If an error occurred during loading/streaming
        setLoading(false); // Ensure loading is stopped on error too
        setProcessingProgress("Error occurred.");
    }
  }, [loading, feedback, error, question, answer, subject, examBoard, questionType, userType, markScheme, totalMarks, relevantMaterial, selectedModel, tier, autoMaxTokens, maxTokens, enableThinkingBudget, thinkingBudget, relevantMaterialImage, setHistory, setGrade, setAchievedMarks, setTotalMarks, setSuccess, setLoading, setProcessingProgress]); // Removed HISTORY_LIMIT

  const generateMarkScheme = async () => {
    // Check if we have a question
    if (!question) {
      setError({
        type: "validation",
        message: "Please enter a question to generate a mark scheme"
      });
      return;
    }
    
    setLoading(true);
    setError(null);
    setSuccess({
      message: "Generating mark scheme..."
    });
    
    // Variables for retry logic
    let retryCount = 0;
    const maxRetries = 3;
    let successFlag = false;
    const failedModels = new Set();
    const modelsToTry = [selectedModel, ...Object.values(FALLBACK_MODELS)];
    
    try {
      // We'll start with the selected model and fall back to others if needed
      let currentModel = selectedModel;
      let modelLabel = AI_MODELS.find(m => m.value === currentModel)?.label || currentModel;
      
      // Detect total marks if not already set
      const detectedMarks = !totalMarks ? detectTotalMarksFromQuestion(question) : null;
      const marksToUse = totalMarks || detectedMarks;

      const systemPrompt = `You are an experienced GCSE examiner for ${subject}. Create a detailed mark scheme for the provided question based on ${examBoard} examination standards. 
      Include clear assessment objectives, point-by-point criteria, level descriptors if applicable, and a total mark allocation. ${marksToUse ? `The question is out of ${marksToUse} marks.` : ''}
      IMPORTANT: Please provide the mark scheme in plain text format only. Do NOT use any Markdown formatting (e.g., no headings, bold text, lists, etc.).`;
      
      const userPrompt = `Please create a detailed mark scheme for this GCSE ${subject} question for the ${examBoard} exam board:
      
      QUESTION: ${question}
      ${marksToUse ? `
TOTAL MARKS: ${marksToUse}` : ''}
      
      FORMAT YOUR RESPONSE AS A PROFESSIONAL MARK SCHEME WITH:
      1. Clear assessment criteria
      2. Point-by-point allocation of marks
      3. Examples of acceptable answers where appropriate
      4. Level descriptors for extended responses
      5. Total mark allocation`;
      
      let response;
      let data;

      if (currentModel === "gemini-2.5-flash-preview-04-17") {
        const requestBody = {
          contents: [
            {
              parts: [
                {
                  text: `System: ${systemPrompt}\n\nUser: ${userPrompt}`
                }
              ]
            }
          ],
          generationConfig: { // Added generationConfig for consistency, can be tuned
            temperature: 0.3
          }
        };
         // Add thinking config if enabled (though less critical for mark scheme generation)
        if (enableThinkingBudget && thinkingBudget > 0 && DEFAULT_THINKING_BUDGETS[currentModel]) {
          requestBody.config = {
            thinkingConfig: {
              thinkingBudget: thinkingBudget
            }
          };
        }
        
        try {
          let geminiApiUrl;
          
          try {
            geminiApiUrl = constructApiUrl('gemini/generate');
          } catch (error) {
            console.warn('Error using constructApiUrl for Gemini API:', error);
            geminiApiUrl = `${API_BASE_URL}/api/gemini/generate`;
          }
          
          console.log('Sending Gemini generate request to:', geminiApiUrl);
          
          response = await fetch(geminiApiUrl, {
            method: 'POST',
            headers: { 'Content-Type': 'application/json' },
            body: JSON.stringify(requestBody),
            signal: AbortSignal.timeout(60000)
          });
          
          // If we get a 400 error with the specific model ID, try the fallback endpoint
          if (!response.ok && response.status === 400) {
            const errorText = await response.text();
            if (errorText.includes("not a valid model ID")) {
              console.warn(`Model ${currentModel} not supported by direct Gemini API, falling back to standard chat API`);
              
              // Fallback to using the standard chat API endpoint
              let chatApiUrl;
              
              try {
                chatApiUrl = constructApiUrl('chat/completions');
              } catch (error) {
                console.warn('Error using constructApiUrl for chat completions:', error);
                chatApiUrl = `${API_BASE_URL}/api/chat/completions`;
              }
              
              console.log('Falling back to chat completions API:', chatApiUrl);
              
              response = await fetch(chatApiUrl, {
                method: 'POST',
                headers: { 'Content-Type': 'application/json' },
                body: JSON.stringify({
                  model: FALLBACK_MODELS[currentModel], // Use a fallback model
                  messages: [
                    { role: "system", content: systemPrompt },
                    { role: "user", content: userPrompt }
                  ],
                  temperature: 0.3
                }),
                signal: AbortSignal.timeout(60000)
              });
            } else {
              throw new Error(`Mark scheme generation failed with Gemini API: ${errorText}`);
            }
          }
        } catch (error) {
          throw error; // Re-throw to be handled by the main try/catch
        }
      } else if (currentModel.startsWith("openai/") || currentModel.startsWith("xai/")) {
        // GitHub models API for GitHub and Grok models
        let githubApiUrl;
        
        try {
          githubApiUrl = constructApiUrl('github/completions');
        } catch (error) {
          console.warn('Error using constructApiUrl for GitHub API:', error);
          githubApiUrl = `${API_BASE_URL}/api/github/completions`;
        }
        
        console.log('Sending GitHub completions request to:', githubApiUrl);
        
        response = await fetch(githubApiUrl, {
          method: 'POST',
          headers: { 'Content-Type': 'application/json' },
          body: JSON.stringify({
            model: currentModel,
            messages: [
              { role: "developer", content: systemPrompt },
              { role: "user", content: userPrompt }
            ],
            temperature: 0.3
          }),
          signal: AbortSignal.timeout(60000) // 60 second timeout
        });
      } else {
        let chatApiUrl;
        
        try {
          chatApiUrl = constructApiUrl('chat/completions');
        } catch (error) {
          console.warn('Error using constructApiUrl for chat API:', error);
          chatApiUrl = `${API_BASE_URL}/api/chat/completions`;
        }
        
        console.log('Sending chat completions request to:', chatApiUrl);
        
        response = await fetch(chatApiUrl, {
          method: 'POST',
          headers: { 'Content-Type': 'application/json' },
          body: JSON.stringify({
            model: currentModel,
            messages: [
              { role: "system", content: systemPrompt },
              { role: "user", content: userPrompt }
            ],
            temperature: 0.3
          }),
          signal: AbortSignal.timeout(60000) // 60 second timeout
        });
      }
      
      if (!response.ok) {
        const errorText = await response.text();
        let errorMessage = "Unknown error occurred";
        try {
          const errorJson = JSON.parse(errorText);
          errorMessage = errorJson.error?.message || errorJson.message || JSON.stringify(errorJson);
        } catch (e) {
          errorMessage = errorText || response.statusText;
        }
        
        throw new Error(`Mark scheme generation failed: ${errorMessage}`);
      }
      
      data = await response.json();
      
      // Extract the response content
      let markSchemeText = "";
      
      // Log the data structure for debugging
      console.log("API response format:", Object.keys(data).join(", "));
      
      try {
        if (data.candidates && data.candidates.length > 0 && data.candidates[0].content) {
          // Gemini API format
          if (data.candidates[0].content.parts && data.candidates[0].content.parts.length > 0) {
            markSchemeText = data.candidates[0].content.parts[0].text;
            console.log("Using data.candidates[0].content.parts[0].text format");
          } else if (typeof data.candidates[0].content.text === 'string') {
            markSchemeText = data.candidates[0].content.text;
            console.log("Using data.candidates[0].content.text format");
          }
        } else if (data.choices && data.choices[0] && data.choices[0].message) {
          // Standard OpenAI-compatible API format
          markSchemeText = data.choices[0].message.content;
          console.log("Using data.choices[0].message.content format");
        } else if (data.content) {
          // Simple content format
          markSchemeText = data.content;
          console.log("Using data.content format");
        } else if (typeof data === 'object' && Object.keys(data).length > 0) {
          // Try to extract any text content from unknown format
          const extractTextFromObject = (obj) => {
            if (typeof obj === 'string') return obj;
            if (!obj || typeof obj !== 'object') return '';
            
            // Check for content key
            if (obj.content && typeof obj.content === 'string') return obj.content;
            
            // Check for text key
            if (obj.text && typeof obj.text === 'string') return obj.text;
            
            // Check for message.content
            if (obj.message && obj.message.content && typeof obj.message.content === 'string') {
              return obj.message.content;
            }
            
            // Try to find any string that might be the content
            for (const key in obj) {
              if (typeof obj[key] === 'string' && obj[key].length > 100) {
                return obj[key]; // Assumes large string is content
              }
              
              if (typeof obj[key] === 'object') {
                const extracted = extractTextFromObject(obj[key]);
                if (extracted) return extracted;
              }
            }
            
            return '';
          };
          
          markSchemeText = extractTextFromObject(data);
          if (markSchemeText) {
            console.log("Extracted content from unknown format");
          }
        }
      } catch (e) {
        console.error("Error parsing API response:", e);
      }
      
      if (!markSchemeText) {
        console.warn("Unexpected API response format for mark scheme:", data);
        throw new Error("Unable to extract mark scheme text from API response");
      }
      
      // Update the mark scheme field
      setMarkScheme(markSchemeText);
      setSuccess({
        message: "Mark scheme generated successfully!"
      });
      successFlag = true;
      
    } catch (error) {
      console.error("Error generating mark scheme:", error);
      
      if (error.name === 'AbortError') {
        setError({
          type: "timeout", 
          message: "Mark scheme generation timed out.",
          onRetry: generateMarkScheme
        });
      } else {
        setError({
          type: "api_error",
          message: `Failed to generate mark scheme: ${error.message}`,
          onRetry: generateMarkScheme
        });
      }
    } finally {
      setLoading(false);
    }
  };

  // Reset form fields
  const resetForm = () => {
    setQuestion("");
    setAnswer("");
    setMarkScheme("");
    setImage(null);
    setTextExtract("");
    setRelevantMaterial("");
    setRelevantMaterialImage(null);
    setRelevantMaterialImageBase64(null);
    setTotalMarks("");
    setFeedback("");
    setGrade("");
    setAchievedMarks(null);
    setError(null);
    setSuccess(null);
    // Clear drafts from localStorage
    localStorage.removeItem(LOCALSTORAGE_KEYS.QUESTION);
    localStorage.removeItem(LOCALSTORAGE_KEYS.ANSWER);
    // Optionally reset preferences to default if desired, or leave them persisted
    // setSubject("english"); localStorage.setItem(LOCALSTORAGE_KEYS.SUBJECT, "english");
    // setExamBoard("aqa"); localStorage.setItem(LOCALSTORAGE_KEYS.EXAM_BOARD, "aqa");
    // setSelectedModel("google/gemini-2.5-pro-exp-03-25"); localStorage.setItem(LOCALSTORAGE_KEYS.MODEL, "google/gemini-2.5-pro-exp-03-25");
    // setTier("higher"); localStorage.setItem(LOCALSTORAGE_KEYS.TIER, "higher");

    toast.success("Form has been reset and drafts cleared");
  };

  // TopBar component
  const TopBar = ({ version = "2.1.0", backendStatus, remainingTokens }) => {
    return (
      <div className="sticky top-0 z-10 flex items-center justify-between py-2 px-4 border-b border-border bg-card shadow-sm backdrop-blur-sm bg-opacity-90">
        <div className="flex items-center space-x-4">
          <div className="font-semibold text-xl">AI GCSE Marker</div>
          <div className="text-xs text-muted-foreground hidden sm:block">v{version}</div>
          {backendStatus && (
            <div className="hidden sm:flex items-center space-x-1">
              <div className={`h-2 w-2 rounded-full ${
                backendStatus === 'online' ? 'bg-green-500' : 
                backendStatus === 'rate_limited' ? 'bg-yellow-500' : 
                'bg-red-500'
              }`}></div>
              <div className="text-xs text-muted-foreground">{
                backendStatus === 'online' ? 'API Connected' : 
                backendStatus === 'rate_limited' ? 'API Rate Limited' : // More specific message
                'API Offline'
              }</div>
            </div>
          )}
           {/* ADDED: Remaining Tokens Display */}
          <TooltipProvider>
            <Tooltip>
              <TooltipTrigger asChild>
                <div className="text-xs text-muted-foreground hidden sm:flex items-center">
                  <Zap size={12} className="mr-1" /> 
                  <span>{remainingTokens} requests left</span>
                </div>
              </TooltipTrigger>
              <TooltipContent>
                {/* Removed: <p>Daily request limit: 500. Resets midnight.</p> */}
              </TooltipContent>
            </Tooltip>
          </TooltipProvider>
        </div>
        <div className="flex items-center space-x-2">
          <ThemeToggle />
          <Button 
            variant="ghost" 
            size="sm" 
            className="text-muted-foreground hover:text-foreground"
            onClick={() => setShowKeyboardShortcuts(true)}
          >
            <Keyboard size={18} />
            <span className="sr-only">Keyboard shortcuts</span>
          </Button>
          
          <Button 
            variant="ghost" 
            size="sm" 
            className="text-muted-foreground hover:text-foreground"
            onClick={() => setShowGuide(!showGuide)}
            // ref={node => setHelpButtonRef(node)} // Ref seems unused here, can be removed if showHelp is also unused.
          >
            <HelpCircle size={18} />
            <span className="sr-only">Help</span>
          </Button>
        </div>
      </div>
    );
  };

  // ADDED: Function to show subject guidance
  const handleShowSubjectGuidance = () => {
    const guidance = getSubjectGuidance(subject, examBoard);
    setCurrentSubjectGuidance(guidance || "No specific guidance available for the current selection.");
    setShowSubjectGuidanceDialog(true);
  };

  // ADDED: Handler for bulk file upload
  const handleBulkFileChange = (event) => {
    const file = event.target.files[0];
    if (file) {
      setBulkFile(file);
      const fileType = file.name.split('.').pop().toLowerCase();
      // Show appropriate message based on file type
      toast.info(`File "${file.name}" selected. Ready to process.`);
      // Clear previous bulk items and results
      setBulkItems([]);
      setBulkResults([]);
    }
  };

  // Function to process a single bulk item - Defined within AIMarker component scope
  const processSingleBulkItem = async (itemData, itemIndex, totalItemsInBulk) => {
    toast.info(`Processing item ${itemIndex + 1}/${totalItemsInBulk}: ${itemData.question?.substring(0,30)}...`);

    const currentModelForItem = itemData.model;
    const modelRateLimit = MODEL_RATE_LIMITS[currentModelForItem] || 10000;
    const now = Date.now();

    const globalLastReqTime = modelLastRequestTimes['global_request_time'] || 0;
    if (now - globalLastReqTime < 5000) {
      const waitTime = Math.ceil((5000 - (now - globalLastReqTime)) / 1000);
      toast.warning(`Global rate limit: Waiting ${waitTime}s.`);
      await new Promise(resolve => setTimeout(resolve, waitTime * 1000));
    }

    const modelLastReq = modelLastRequestTimes[currentModelForItem] || 0;
    if (now - modelLastReq < modelRateLimit) {
      const waitTime = Math.ceil((modelRateLimit - (now - modelLastReq)) / 1000);
      toast.warning(`Rate limit for ${AI_MODELS.find(m => m.value === currentModelForItem)?.label || currentModelForItem}: Waiting ${waitTime}s.`);
      await new Promise(resolve => setTimeout(resolve, waitTime * 1000));
    }
    
    setModelLastRequestTimes(prev => ({ 
      ...prev, 
      [currentModelForItem]: Date.now(),
      'global_request_time': Date.now() 
    }));

    // Optional: Consume token if daily limits apply to bulk items
    // if (!consumeToken()) { 
    //   return { error: "Daily request limit reached.", feedback: null, grade: null, modelName: currentModelForItem };
    // }

    const buildSystemPromptForItem = () => {
      let basePrompt = `You are an experienced GCSE ${itemData.subject} examiner. Your task is to provide detailed, constructive feedback for ${itemData.userType === 'teacher' ? 'assessment purposes' : 'student learning'} following these guidelines:\n\n1. ASSESSMENT CRITERIA:\n- Accuracy of content (subject knowledge)\n- Clarity and structure of response\n- Use of evidence/examples\n- Depth of analysis (where applicable)\n- Technical accuracy (spelling, grammar, terminology)`;
      const currentSubjectDetails = allSubjects.find(s => s.value === itemData.subject);
      if (currentSubjectDetails?.hasTiers) {
        basePrompt += `\n- This is a ${itemData.tier?.toUpperCase()} tier question`;
      }
      basePrompt += `\n\n2. FEEDBACK STRUCTURE:\na) Performance overview that addresses the overall quality of the answer (2-3 sentences)\nb) 3-4 specific strengths with concrete examples from the student's work, using phrases like "You demonstrated...", "Your analysis of...", or "I was particularly impressed by..."\nc) 3-4 specific areas for improvement using the "WWW/EBI" format (What Went Well/Even Better If), with each point structured as:\n   * Clear identification of the issue\n   * Evidence from the student's work\n   * Specific, achievable action to improve\n   * Link to how this would affect their grade\nd) Clear progression pathway that explains exactly what would be needed to achieve the next grade level\ne) GCSE grade (9-1) in the format: [GRADE:X] where X is the grade number, with a brief justification of the grade awarded`;
      
      // Check for detected marks if totalMarks is not provided
      const detectedMarks = !itemData.totalMarks ? detectTotalMarksFromQuestion(itemData.question) : null;
      const marksToUse = itemData.totalMarks || detectedMarks;
      
          if (marksToUse) {
      basePrompt += `\nf) Marks achieved in the format: [MARKS:Y/${marksToUse}] where Y is the number of marks achieved`;
    }
    
    // Add mark scheme analysis instructions if provided
    if (itemData.markScheme) {
      basePrompt += `\n\n3. MARK SCHEME ANALYSIS:
- Approach the mark scheme like an examiner, using precise analytical language
- Assess each assessment objective (AO) point-by-point with specific examples:
  * For each point awarded: "Credit given for [specific criteria] as evidenced by [exact quote/reference from answer]"
  * For each point missed: "No credit for [specific criteria] because [specific explanation]"
- Follow a structured marking pattern using annotations: 
  * ✓ = criterion fully met with specific highlighted evidence
  * ~ = criterion partially met with explanation of what's missing
  * ✗ = criterion not met with specific guidance for improvement
- Use precise examiner language (e.g., "demonstrates comprehensive understanding," "shows limited analysis," "lacks sufficient development")
- Award marks according to level descriptors, explaining why the answer falls into a particular band
- Clearly justify the final mark total with reference to the mark scheme bands`;
    }
    
    if (itemData.subject === "maths") {
        basePrompt += `\n\n4. MATHEMATICAL NOTATION:\n- Use LaTeX notation for mathematical expressions enclosed in $ $ for inline formulas and as separate blocks for complex formulas\n- Example inline: $x = \\frac{-b \\pm \\sqrt{b^2 - 4ac}}{2a}$\n- Example block:\n$$\nx = \\frac{-b \\pm \\sqrt{b^2 - 4ac}}{2a}\n$$\n- Format solutions step-by-step with clear explanations\n- Number equations and reference them in your feedback`;
      } else {
        basePrompt += `\n\n4. SUBJECT-SPECIFIC GUIDANCE:\n${getSubjectGuidance(itemData.subject, itemData.examBoard)}\n
5. PROFESSIONAL MARKING APPROACH:
- Use exam board-specific terminology and assessment language
- Focus on assessment objectives (AOs) relevant to ${itemData.subject}
- Implement a tiered marking approach - first identify the band/level, then refine the exact mark within that band
- Use marginal annotations to highlight specific points (e.g., "AO2 - Strong analysis here", "Limited evidence", "Good application of knowledge")
- Balance critical assessment with encouraging language that motivates improvement
- Ensure developmental feedback is specific and actionable
- Apply a consistent marking standard throughout the assessment
- Acknowledge partial understanding where appropriate`;
      }
      if (currentModelForItem === "microsoft/mai-ds-r1:free") { 
        basePrompt += `\n\n5. THINKING PROCESS:\n- First, analyze the student's answer carefully...\n- Mark your thinking process with [THINKING] and your final feedback with [FEEDBACK]`;
      }
      return basePrompt;
    };

    const buildUserPromptForItem = () => {
      let userPromptText = `Please mark this GCSE ${itemData.subject} answer.\n\nQUESTION:\n${itemData.question}\n\nSTUDENT ANSWER:\n${itemData.answer}\n\n`;
      
      // Check for detected marks if totalMarks is not provided
      const detectedMarks = !itemData.totalMarks ? detectTotalMarksFromQuestion(itemData.question) : null;
      const marksToUse = itemData.totalMarks || detectedMarks;
      
      if (marksToUse) {
        userPromptText += `TOTAL MARKS: ${marksToUse}\n\n`;
      }
      
      userPromptText += `INSTRUCTIONS:\n1. Mark this answer as an experienced GCSE ${itemData.subject} examiner would for the ${itemData.examBoard} exam board\n2. Follow a methodical assessment process aligned with official marking standards\n3. Use professional examiner language and annotation techniques throughout\n4. Provide detailed, constructive feedback with specific evidence from the student's work\n5. Structure feedback using the WWW/EBI format (What Went Well/Even Better If)\n6. Assign a GCSE grade (9-1) in the format [GRADE:X] with clear justification\n7. Include specific guidance for improving to the next grade level${itemData.markScheme ? `\n8. Apply a rigorous mark-by-mark assessment using the provided mark scheme\n9. Annotate each assessment point with appropriate symbols (✓, ~, ✗)\n10. Reference specific mark scheme criteria and bands in your assessment\n11. Demonstrate clear reasoning for each mark awarded or withheld` : ''}`;
      
      if (marksToUse) {
        userPromptText += `\n4. Assign marks in the format [MARKS:Y/${marksToUse}]`;
      }
      
      return userPromptText;
    };

    try {
      const systemPromptContent = buildSystemPromptForItem();
      const userPromptContent = buildUserPromptForItem();

      let response;
      
      if (currentModelForItem.startsWith("openai/") || currentModelForItem.startsWith("xai/")) {
        // GitHub models API for GitHub and Grok models
        response = await fetch(`${API_BASE_URL}/api/github/completions`, {
          method: 'POST',
          headers: { 'Content-Type': 'application/json' },
          body: JSON.stringify({
            model: currentModelForItem,
            messages: [{ role: "developer", content: systemPromptContent }, { role: "user", content: userPromptContent }],
            max_tokens: autoMaxTokens ? undefined : maxTokens, 
            temperature: 0.7
          }),
        });
      } else {
        // Standard API for other models
        response = await fetch(`${API_BASE_URL}/api/chat/completions`, {
          method: 'POST',
          headers: { 'Content-Type': 'application/json' },
          body: JSON.stringify({
            model: currentModelForItem,
            messages: [{ role: "system", content: systemPromptContent }, { role: "user", content: userPromptContent }],
            max_tokens: autoMaxTokens ? undefined : maxTokens, 
            temperature: 0.7
          }),
        });
      }

      if (!response.ok) {
        const errorText = await response.text();
        let parsedErrorMessage = errorText;
        try { parsedErrorMessage = JSON.parse(errorText).error?.message || JSON.parse(errorText).message || errorText; } catch(e){}
        // Consider fallback model logic for bulk items here if desired.
        return { error: `API Error (Item ${itemIndex + 1}): ${parsedErrorMessage} (Model: ${currentModelForItem})`, feedback: null, grade: null, modelName: currentModelForItem };
      }

      const responseData = await response.json();
      let apiResponseContent = responseData.choices?.[0]?.message?.content || responseData.content || responseData.text || responseData.answer || responseData.response || "";
      let itemModelThinking = [];

      if (currentModelForItem === "microsoft/mai-ds-r1:free") {
        const thinkingBlockMatch = apiResponseContent.match(/\[THINKING\]([\s\S]*?)(?:\[FEEDBACK\]|$)/i);
        if (thinkingBlockMatch?.[1]) {
          itemModelThinking = thinkingBlockMatch[1].trim().split(/\n\s*\n/).map(s => s.trim());
          const feedbackBlockMatch = apiResponseContent.match(/\[FEEDBACK\]([\s\S]*?)$/i);
          apiResponseContent = feedbackBlockMatch?.[1]?.trim() || apiResponseContent; 
        }
      }

      const gradeValueMatch = apiResponseContent.match(/\[GRADE:(\d+)\]/i);
      const itemGrade = gradeValueMatch?.[1] || null;
      const marksValueMatch = apiResponseContent.match(/\[MARKS:(\d+)\/(\d+)\]/i);
      const itemAchievedMarks = marksValueMatch?.[1] || null;
      const itemTotalMarks = marksValueMatch?.[2] || itemData.totalMarks;
      
      const finalFeedback = apiResponseContent.replace(/\[GRADE:\d+\]/gi, '').replace(/\[MARKS:\d+\/\d+\]/gi, '').trim();
      
      return {
        feedback: finalFeedback,
        grade: itemGrade,
        achievedMarks: itemAchievedMarks,
        totalMarks: itemTotalMarks,
        modelThinking: itemModelThinking,
        modelName: currentModelForItem,
        error: null
      };
    } catch (error) {
      console.error(`Error in processSingleBulkItem (Item ${itemIndex + 1}):`, error);
      return { error: `Processing failed (Item ${itemIndex + 1}): ${error.message}`, feedback: null, grade: null, modelName: currentModelForItem };
    }
  };

  // MODIFIED: handleProcessBulkFile - to support multiple file formats
  const handleProcessBulkFile = async () => {
    if (!bulkFile) {
      toast.error("Please select a file for bulk processing.");
      return;
    }
    if (bulkProcessing) {
      toast.warning("Bulk processing is already active.");
      return;
    }

    // Reset control flags
    bulkProcessingRef.current = { cancel: false, pause: false };
    setIsBulkProcessingPaused(false);
    
    setBulkProcessing(true);
    setBulkResults([]);
    setBulkProgress({ processed: 0, total: 0, currentItem: null });
    setActiveTab("bulk");

    try {
      toast.info(`Initiating bulk processing for: "${bulkFile.name}"...`);
      
      // Determine file type by extension
      const fileType = bulkFile.name.split('.').pop().toLowerCase();
      
      // Process based on file type
      if (fileType === 'csv') {
        // Process CSV file with PapaParse
        if (typeof Papa === 'undefined') {
          toast.error("CSV Parsing library (PapaParse) is not available. Please ensure it's installed.");
          setBulkProcessing(false);
          return;
        }
        
        Papa.parse(bulkFile, {
          header: true,
          skipEmptyLines: true,
          complete: async (results) => {
            await processParseResults(results.data);
          },
          error: (error) => {
            console.error("CSV parsing error:", error);
            toast.error(`CSV parsing failed: ${error.message}`);
            setBulkResults([{ itemIndex: -1, error: `CSV parsing error: ${error.message}` }]);
            setBulkProcessing(false);
          }
        });
      } else if (fileType === 'json') {
        // Process JSON file
        const reader = new FileReader();
        reader.onload = async (e) => {
          try {
            const jsonData = JSON.parse(e.target.result);
            // Handle both array and object formats
            const dataArray = Array.isArray(jsonData) ? jsonData : [jsonData];
            await processParseResults(dataArray);
          } catch (error) {
            console.error("JSON parsing error:", error);
            toast.error(`JSON parsing failed: ${error.message}`);
            setBulkResults([{ itemIndex: -1, error: `JSON parsing error: ${error.message}` }]);
            setBulkProcessing(false);
          }
        };
        reader.onerror = (error) => {
          console.error("File reading error:", error);
          toast.error(`File reading failed: ${error.message}`);
          setBulkProcessing(false);
        };
        reader.readAsText(bulkFile);
      } else if (fileType === 'txt') {
        // Process plain text file - assume one question/answer pair per line with tab or comma separation
        const reader = new FileReader();
        reader.onload = async (e) => {
          try {
            const textData = e.target.result;
            const lines = textData.split(/\r?\n/).filter(line => line.trim() !== '');
            
            const parsedItems = lines.map((line, idx) => {
              // Try to split by tab first, then by comma if no tab
              const parts = line.includes('\t') ? line.split('\t') : line.split(',');
              
              if (parts.length < 2) {
                return { error: `Line ${idx + 1}: Could not parse question and answer` };
              }
              
              return {
                question: parts[0].trim(),
                answer: parts[1].trim(),
                // Optional fields if provided in subsequent columns
                subjectFromFile: parts[2]?.trim(),
                examBoardFromFile: parts[3]?.trim(),
                modelFromFile: parts[4]?.trim(),
                tierFromFile: parts[5]?.trim(),
                totalMarksFromFile: parts[6]?.trim()
              };
            }).filter(item => !item.error && item.question && item.answer);
            
            if (parsedItems.length === 0) {
              toast.error("No valid items found in the text file. Format should be: Question[tab]Answer");
              setBulkProcessing(false);
              return;
            }
            
            await processParseResults(parsedItems);
          } catch (error) {
            console.error("Text parsing error:", error);
            toast.error(`Text parsing failed: ${error.message}`);
            setBulkResults([{ itemIndex: -1, error: `Text parsing error: ${error.message}` }]);
            setBulkProcessing(false);
          }
        };
        reader.onerror = (error) => {
          console.error("File reading error:", error);
          toast.error(`File reading failed: ${error.message}`);
          setBulkProcessing(false);
        };
        reader.readAsText(bulkFile);
      } else {
        toast.error(`Unsupported file format: .${fileType}. Please use CSV, JSON, or TXT files.`);
        setBulkProcessing(false);
      }
    } catch (error) {
      console.error("Bulk processing setup error:", error);
      toast.error(`Bulk processing setup failed: ${error.message}`);
      setBulkResults(prev => [...prev, { itemIndex: -1, error: error.message }]);
      setBulkProcessing(false);
      setBulkProgress(prev => ({ ...prev, currentItem: null }));
    }
    
    // MODIFIED: Process parsed data with parallel processing
    async function processParseResults(parsedItems) {
      const validItems = parsedItems.map((item, idx) => ({
        id: `item-${idx}`,
        question: item.Question || item.question,
        answer: item.Answer || item.answer,
        subjectFromFile: item.Subject || item.subject || item.subjectFromFile,
        examBoardFromFile: item.ExamBoard || item.examBoard || item.examBoardFromFile,
        modelFromFile: item.Model || item.model || item.modelFromFile,
        tierFromFile: item.Tier || item.tier || item.tierFromFile,
        totalMarksFromFile: item.TotalMarks || item.totalMarks || item.totalMarksFromFile
      })).filter(item => item.question && item.question.trim() !== '' && item.answer && item.answer.trim() !== '');

      if (validItems.length === 0) {
        toast.error("No valid items found in the file. Each item must have Question and Answer fields.");
        setBulkProcessing(false);
        return;
      }

      setBulkItems(validItems);
      setBulkProgress(prev => ({ ...prev, total: validItems.length, processed: 0, currentItem: null }));

      // Track active and completed tasks
      let results = [];
      let activeTaskCount = 0;
      let nextItemIndex = 0;
      let completedCount = 0;
      
      // Process items in parallel based on parallelism setting
      const processNextItems = async () => {
        // Continue processing until all items are processed or cancelled
        while (nextItemIndex < validItems.length && !bulkProcessingRef.current.cancel) {
          // Check if processing is paused
          if (bulkProcessingRef.current.pause) {
            await new Promise(resolve => setTimeout(resolve, 500));
            continue;
          }
          
          // Check if we've reached the parallelism limit
          if (activeTaskCount >= parallelProcessing) {
            await new Promise(resolve => setTimeout(resolve, 100));
            continue;
          }
          
          // Start a new task
          const itemIndex = nextItemIndex++;
          activeTaskCount++;
          
          // Process the item
          processItem(itemIndex).then(() => {
            activeTaskCount--;
            completedCount++;
            
            // Update progress
            setBulkProgress(prev => ({ 
              ...prev, 
              processed: completedCount,
              currentItem: nextItemIndex < validItems.length ? nextItemIndex : null
            }));
            
            // Check if we're done
            if (completedCount >= validItems.length || nextItemIndex >= validItems.length) {
              if (!bulkProcessingRef.current.cancel) {
                toast.success("Bulk processing complete!");
              }
              setBulkProcessing(false);
              setIsBulkProcessingPaused(false);
            }
          });
        }
      };
      
      // Process a single item
      const processItem = async (itemIndex) => {
        const currentItem = validItems[itemIndex];
        
        // Check if cancelled
        if (bulkProcessingRef.current.cancel) {
          return;
        }
        
        const itemPayload = {
          question: currentItem.question,
          answer: currentItem.answer,
          subject: bulkSettingPreference === 'file' && currentItem.subjectFromFile ? currentItem.subjectFromFile : subject,
          examBoard: bulkSettingPreference === 'file' && currentItem.examBoardFromFile ? currentItem.examBoardFromFile : examBoard,
          model: bulkSettingPreference === 'file' && currentItem.modelFromFile && AI_MODELS.find(m => m.value === currentItem.modelFromFile) ? currentItem.modelFromFile : selectedModel,
          tier: bulkSettingPreference === 'file' && currentItem.tierFromFile ? currentItem.tierFromFile : tier,
          totalMarks: bulkSettingPreference === 'file' && currentItem.totalMarksFromFile ? currentItem.totalMarksFromFile : totalMarks,
          userType: userType,
        };
        
        const result = await processSingleBulkItem(itemPayload, itemIndex, validItems.length);
        
        // Add result to the results array
        results.push({
          itemIndex: itemIndex,
          question: currentItem.question,
          answer: currentItem.answer,
          feedback: result.feedback,
          grade: result.grade,
          achievedMarks: result.achievedMarks,
          totalMarks: result.totalMarks,
          modelName: result.modelName,
          error: result.error
        });
        
        // Update the results state
        setBulkResults([...results]);
      };
      
      // Start processing
      processNextItems();
    }
  };

  // ADDED: Handlers for batch processing controls
  const handlePauseBulkProcessing = () => {
    bulkProcessingRef.current.pause = true;
    setIsBulkProcessingPaused(true);
    toast.info("Bulk processing paused. Will complete current item before stopping.");
  };

  const handleResumeBulkProcessing = () => {
    bulkProcessingRef.current.pause = false;
    setIsBulkProcessingPaused(false);
    toast.info("Bulk processing resumed.");
  };

  const handleCancelBulkProcessing = () => {
    bulkProcessingRef.current.cancel = true;
    bulkProcessingRef.current.pause = false; // Unpause if paused to allow cancellation
    toast.info("Cancelling bulk processing after current item completes...");
  };

  // ADDED: Handler for viewing full item details
  const handleViewItemDetails = (item) => {
    setPreviewItem(item);
    setShowPreviewDialog(true);
  };

  // ADDED: Handler for changing parallelism
  const handleParallelismChange = (value) => {
    setParallelProcessing(value);
    toast.info(`Parallel processing set to ${value} simultaneous tasks`);
  };
  
  // ADDED: Handler for asking follow-up questions
  const handleAskFollowUp = () => {
    setShowFollowUpDialog(true);
    setFollowUpQuestion("");
    setFollowUpResponse("");
    // Use a different model for follow-up questions if the current one has issues
    // Prioritize the faster model for follow-ups
    if (selectedModel === "microsoft/mai-ds-r1:free") {
      const fastModel = "google/gemini-2.0-flash-exp:free";
      console.log(`Temporarily switching from ${selectedModel} to ${fastModel} for follow-up`);
      setSelectedModel(fastModel);
    }
  };
  
  // ADDED: Handler for submitting follow-up questions
  const handleSubmitFollowUp = async () => {
    if (!followUpQuestion.trim()) {
      toast.error("Please enter a question");
      return;
    }
    
    setFollowUpLoading(true);
    
    try {
      // Check if there are enough tokens
      if (!consumeToken()) {
        setFollowUpLoading(false);
        toast.error("Daily request limit reached");
        return;
      }
      
      // Check if backend is online
      if (backendStatusRef.current !== 'online') {
        setFollowUpLoading(false);
        toast.error("Backend API is not available. Please check connection status.");
        return;
      }
      
      console.log("Submitting follow-up question:", followUpQuestion);
      
      // Build the prompt for the follow-up question
      const promptText = `You previously provided feedback on a student's GCSE ${subject} answer, giving them a grade ${grade || 'N/A'}. 
The student has a follow-up question about your feedback: "${followUpQuestion}"

Your feedback was:
---
${feedback}
---

Please respond to their question clearly and constructively. Keep your answer concise but helpful. Remember you're speaking directly to the student.`;
      
      // Make a request to the API
      let response;
      
      // Use different endpoints and request formats based on the model
      if (selectedModel === "gemini-2.5-flash-preview-04-17") {
        // Format for Gemini direct API
        const requestBody = {
          contents: [
            {
              parts: [
                {
                  text: promptText
                }
              ]
            }
          ],
          generationConfig: {
            temperature: 0.7
          }
        };
        
        // Add thinking config if enabled
        if (enableThinkingBudget && thinkingBudget > 0) {
          requestBody.config = {
            thinkingConfig: {
              thinkingBudget: thinkingBudget
            }
          };
        }
        
        console.log("Sending follow-up to Gemini API:", requestBody);
        
        const maxRetriesFollowUp = 3;
        let retryCountFollowUp = 0;
        let successFollowUp = false;
        
        while (retryCountFollowUp < maxRetriesFollowUp && !successFollowUp) {
          try {
            response = await fetch(`${API_BASE_URL}/api/gemini/generate`, {
              method: 'POST',
              headers: {
                'Content-Type': 'application/json',
              },
              body: JSON.stringify(requestBody),
              signal: AbortSignal.timeout(60000)
            });
            successFollowUp = true; // If fetch is successful, mark as success
          } catch (error) {
            if (error.name === 'AbortError' || (error.message && error.message.toLowerCase().includes('timeout'))) {
              retryCountFollowUp++;
              console.log(`Retrying Gemini API request in handleSubmitFollowUp (${retryCountFollowUp}/${maxRetriesFollowUp})...`);
              if (retryCountFollowUp < maxRetriesFollowUp) {
                await new Promise(resolve => setTimeout(resolve, 1000)); // Wait 1 second before retrying
              } else {
                // If all retries fail, rethrow the error or handle it as a final failure
                throw error;
              }
            } else {
              throw error; // For non-timeout errors, rethrow immediately
            }
          }
        }
      } else if (selectedModel.startsWith("openai/") || selectedModel.startsWith("xai/")) {
        // GitHub models API for GitHub and Grok models
        response = await fetch(`${API_BASE_URL}/api/github/completions`, {
          method: 'POST',
          headers: {
            'Content-Type': 'application/json',
          },
          body: JSON.stringify({
            model: selectedModel,
            messages: [
              {
                role: "developer",
                content: `You are an AI tutor helping a student understand their GCSE feedback. Be clear, concise, and supportive.`
              },
              {
                role: "user",
                content: promptText
              }
            ],
            max_tokens: autoMaxTokens ? undefined : maxTokens,
            temperature: 0.7
          }),
          // Add a timeout
          signal: AbortSignal.timeout(60000)
        });
      } else {
        // Standard API request for other models
        response = await fetch(`${API_BASE_URL}/api/chat/completions`, {
          method: 'POST',
          headers: {
            'Content-Type': 'application/json',
          },
          body: JSON.stringify({
            model: selectedModel,
            messages: [
              {
                role: "system",
                content: `You are an AI tutor helping a student understand their GCSE feedback. Be clear, concise, and supportive.`
              },
              {
                role: "user",
                content: promptText
              }
            ],
            max_tokens: autoMaxTokens ? undefined : maxTokens,
            temperature: 0.7
          }),
          // Add a timeout
          signal: AbortSignal.timeout(60000)
        });
      }
      
      if (!response.ok) {
        const errorText = await response.text();
        console.error("API error response for follow-up:", errorText);
        let errorMessage = "Error processing follow-up question";
        try {
          const errorJson = JSON.parse(errorText);
          errorMessage = errorJson.error?.message || errorJson.message || errorText;
        } catch (e) {
          errorMessage = errorText;
        }
        throw new Error(errorMessage);
      }
      
      const responseData = await response.json();
      console.log("Follow-up response data:", responseData);
      
      let responseContent = "";
      
      // Handle different API response formats
      if (selectedModel === "gemini-2.5-flash-preview-04-17") {
        // Extract content from Gemini API response
        if (responseData.candidates && responseData.candidates[0] && responseData.candidates[0].content) {
          const content = responseData.candidates[0].content;
          if (content.parts && content.parts[0] && content.parts[0].text) {
            responseContent = content.parts[0].text;
          }
        }
      } else {
        // Standard API response format
        responseContent = responseData.choices?.[0]?.message?.content || 
                         responseData.content || 
                         responseData.text || 
                         responseData.answer || 
                         responseData.response || "";
      }
      
      if (!responseContent) {
        console.error("Empty or missing response content:", responseData);
        throw new Error("Received empty response from API");
      }
      
      setFollowUpResponse(responseContent);
      
    } catch (error) {
      console.error('Error processing follow-up question:', error);
      
      // Handle different error types
      if (error.name === 'AbortError') {
        toast.error("The request timed out. The server took too long to respond.");
      } else if (error.message.includes("rate limit") || error.message.includes("429")) {
        toast.error(`Rate limit exceeded. Please try again in a minute or try a different model.`);
      } else {
        toast.error(`Failed to process follow-up: ${error.message}`);
      }
      
      // Set a basic response to indicate the error
      setFollowUpResponse("I'm sorry, I couldn't process your question due to a technical issue. Please try again later or try a different model.");
    } finally {
      setFollowUpLoading(false);
    }
  };

        // Function to create middleware API endpoints or handle GitHub Pages mode
  const createMiddlewareApiEndpoint = useCallback(async () => {
    try {
      // Check if we're running in a browser environment
      if (typeof window === 'undefined') return false;
      
      // If we're on GitHub Pages, we've already set up everything in the API helpers
      if (isGitHubPages()) {
        console.log('GitHub Pages detected - API calls will be redirected to backend');
        console.log(`Using API base URL: ${API_BASE_URL}`);
        return true;
      }
      
      // For non-GitHub Pages environments
      try {
        // Try to create middleware endpoints
        const response = await fetch('/api/create-middleware', {
          method: 'POST',
          headers: {
            'Content-Type': 'application/json',
          },
          body: JSON.stringify({
            type: 'api_middleware',
            endpoints: ['auth/events', 'github/completions', 'chat/completions']
          })
        });
        
        if (response.ok) {
          console.log('Successfully created middleware API endpoints');
          return true;
        }
      } catch (localApiError) {
        console.warn('Local API middleware creation failed, falling back to remote API:', localApiError.message);
        
        // If local API fails, try to check if the remote API is available
        try {
          const healthCheckUrl = constructApiUrl('health');
          const healthCheck = await fetch(healthCheckUrl, {
            method: 'GET',
            headers: { 'Content-Type': 'application/json' }
          });
          
          if (healthCheck.ok) {
            console.log('Remote API is available, will use it instead of local API');
            return true;
          }
        } catch (remoteApiError) {
          console.error('Remote API health check failed:', remoteApiError.message);
        }
      }
      
      return false;
    } catch (error) {
      console.error('Failed to create middleware API endpoint:', error);
      return false;
    }
  }, [isGitHubPages]);

  return (
    <div className="min-h-screen bg-background text-foreground">
      <TopBar version="2.1.3" backendStatus={backendStatusRef.current} remainingTokens={remainingRequestTokens} />
      
      {/* ADDED: OCR Preview Dialog (Sheet was mentioned, but Dialog is simpler here) */}
      <Dialog open={showOcrPreviewDialog} onOpenChange={setShowOcrPreviewDialog}>
        <DialogContent className="sm:max-w-[600px]">
          <DialogHeader>
            <DialogTitle>Review Extracted Text</DialogTitle>
            <DialogDescription>
              Review the text extracted from the image. You can edit it here before adding to your answer.
            </DialogDescription>
          </DialogHeader>
          <ScrollArea className="h-[300px] w-full rounded-md border p-3 my-4">
            <Textarea 
              value={ocrTextPreview}
              onChange={(e) => setOcrTextPreview(e.target.value)}
              className="min-h-[280px] text-sm"
              placeholder="No text extracted or an error occurred."
            />
          </ScrollArea>
          <DialogFooter className="sm:justify-between">
            <Button variant="outline" onClick={() => setShowOcrPreviewDialog(false)}>
              Cancel
            </Button>
            <Button onClick={handleConfirmOcrText}>Add to Answer</Button>
          </DialogFooter>
        </DialogContent>
      </Dialog>

      {/* ADDED: Subject Guidance Dialog */}
      <Dialog open={showSubjectGuidanceDialog} onOpenChange={setShowSubjectGuidanceDialog}>
        <DialogContent className="sm:max-w-md">
          <DialogHeader>
            <DialogTitle>Subject Specific Guidance</DialogTitle>
            <DialogDescription>
              Guidance for {allSubjects.find(s => s.value === subject)?.label} - {EXAM_BOARDS.find(eb => eb.value === examBoard)?.label}
            </DialogDescription>
          </DialogHeader>
          <ScrollArea className="h-[300px] w-full rounded-md border p-3 my-4">
            <MathMarkdown>{currentSubjectGuidance}</MathMarkdown>
          </ScrollArea>
          <DialogFooter>
            <Button onClick={() => setShowSubjectGuidanceDialog(false)}>Close</Button>
          </DialogFooter>
        </DialogContent>
      </Dialog>
      
      <div className="container mx-auto px-4 py-6 max-w-6xl">
        {showGuide && <QuickGuide onClose={() => setShowGuide(false)} />}
        
        {/* Backend alerts */}
        <EnhancedAlert 
          success={success} 
          error={error} 
          onRetryAction={{ 
            checkBackendStatus: refreshBackendStatusHook, 
            // setSelectedModel, // Pass if needed for manual model switch from alert
            // handleSubmitForMarking, // Pass if specific retries from alert need it
            // generateMarkScheme  // Pass if specific retries from alert need it
          }}
        />
        
        {/* Backend Status Checker */}
        <BackendStatusChecker onStatusChange={handleBackendStatusChange} />
        
        {detectedSubject && !hasManuallySetSubject.current && (
          <div className="mb-4 p-3 bg-primary/10 border border-primary/20 rounded-md flex items-center justify-between">
            <div className="flex items-center">
              <CheckCircle2 className="h-5 w-5 text-primary mr-2" />
              <span className="text-sm text-primary">
                Subject detected: <strong>{
                  allSubjects.find(s => s.value === detectedSubject)?.label || 'Unknown'
                }</strong>
              </span>
            </div>
            <div className="flex space-x-2">
              <Button 
                variant="outline" 
                size="sm" 
                className="text-xs h-7 border-primary/20 hover:bg-primary/10"
                onClick={() => {
                  setSubject(detectedSubject);
                  hasManuallySetSubject.current = true;
                  setDetectedSubject(null); // Add this line to hide the notification
                }}
              >
                Accept
              </Button>
              <Button 
                variant="ghost" 
                size="sm" 
                className="text-xs h-7 text-muted-foreground"
                onClick={() => setDetectedSubject(null)}
              >
                Dismiss
              </Button>
            </div>
          </div>
        )}
        
        {/* Keyboard shortcuts feedback */}
        <AnimatePresence>
          {shortcutFeedback && (
            <motion.div 
              initial={{ opacity: 0, y: -10 }}
              animate={{ opacity: 1, y: 0 }}
              exit={{ opacity: 0 }}
              className="fixed top-4 right-4 bg-background border border-border shadow-md text-foreground px-3 py-2 rounded-md z-50 text-sm"
            >
              {shortcutFeedback}
            </motion.div>
          )}
        </AnimatePresence>

        {/* Keyboard Shortcuts Dialog */}
        <KeyboardShortcuts 
          open={showKeyboardShortcuts} 
          onOpenChange={setShowKeyboardShortcuts} 
        />
        
        {/* Main UI content tabs */}
        <div className="grid grid-cols-1 lg:grid-cols-12 gap-6">
          {/* Input Panel */}
          <div className="lg:col-span-12 space-y-4">
            <Tabs value={activeTab} onValueChange={setActiveTab} className="w-full">
              <TabsList className="grid w-full grid-cols-3"> {/* MODIFIED: Added Bulk Mark Tab */} 
                <TabsTrigger value="answer">Answer</TabsTrigger>
                <TabsTrigger value="feedback">Feedback</TabsTrigger>
                <TabsTrigger value="bulk">
                  Bulk Mark
                  <Badge variant="outline" className="ml-2 text-amber-600 border-amber-400 bg-amber-50 dark:bg-amber-900/30 text-xs font-semibold">Very Beta</Badge>
                </TabsTrigger> {/* ADDED */} 
              </TabsList>
              <TabsContent value="answer" className="pt-4 space-y-4">
                {/* Question input */}
                <div className="space-y-2">
                  <Label htmlFor="question" className="flex items-center justify-between">
                    <div>
                      <span>Question</span>
                      <span className="text-muted-foreground text-xs ml-1">(Required)</span>
                    </div>
                    <Badge variant="outline" className="font-normal text-xs">GCSE Level</Badge>
                  </Label>
                  <Textarea
                    id="question"
                    placeholder="Enter the question here..."
                    className="min-h-[60px]"
                    value={question}
                    onChange={(e) => setQuestion(e.target.value)}
                    ref={node => setQuestionInputRef(node)}
                  />
                </div>
                
                {/* Answer input */}
                <div className="space-y-2">
                  <div className="flex items-center justify-between">
                    <Label htmlFor="answer">
                      <span>Your Answer</span>
                      <span className="text-muted-foreground text-xs ml-1">(Required)</span>
                    </Label>
                    <Button 
                      variant="outline" 
                      size="sm" 
                      onClick={() => document.getElementById('image-upload').click()}
                      className="text-xs h-7 ml-2"
                      disabled={imageLoading}
                    >
                      {imageLoading ? (
                        <><Loader2 className="mr-1 h-3 w-3 animate-spin" /> Processing...</>
                      ) : (
                        <><Upload className="mr-1 h-3 w-3" /> Upload Image</>
                      )}
                    </Button>
                  </div>
                  <input
                    type="file"
                    id="image-upload"
                    accept="image/*"
                    className="hidden"
                    onChange={handleImageChange}
                    disabled={imageLoading}
                  />
                  <Textarea
                    id="answer"
                    placeholder="Enter your answer here..."
                    className="min-h-[150px]"
                    value={answer}
                    onChange={(e) => setAnswer(e.target.value)}
                    ref={node => setAnswerInputRef(node)}
                  />
                  {image && !imageLoading && (
                    <div className="mt-2 flex items-center">
                      <Badge variant="outline" className="text-xs">
                        {image.name} ({Math.round(image.size / 1024)} KB)
                      </Badge>
                      <Button
                        size="sm"
                        variant="ghost"
                        className="h-6 w-6 p-0 ml-2"
                        onClick={() => setImage(null)}
                      >
                        <X className="h-4 w-4" />
                      </Button>
                      <Button
                        size="sm"
                        variant="outline"
                        className="text-xs h-7 ml-2"
                        onClick={handleProcessImage}
                      >
                        Process Image
                      </Button>
                    </div>
                  )}
                </div>
                
                {/* Meta inputs */}
                <div className="grid grid-cols-1 sm:grid-cols-2 gap-4">
                  {/* Subject selector */}
                  <div className="space-y-2">
                    <div className="flex items-center justify-between">
                    <Label htmlFor="subject" className="text-sm">Subject</Label>
                        <Button variant="link" size="sm" className="text-xs h-7 px-1 text-muted-foreground hover:text-primary" onClick={handleShowSubjectGuidance} tabIndex={-1}>
                            <HelpCircle className="mr-1 h-3 w-3" /> View Guidance
                        </Button>
                    </div>
                    <Select
                      value={subject}
                      onValueChange={(value) => {
                        if (value === 'custom') {
                          setIsAddingSubject(true);
                          return;
                        }
                        setSubject(value);
                        hasManuallySetSubject.current = true;
                        // Reset question type if subject changes, as types are subject-specific
                        setQuestionType("general"); 
                      }}
                    >
                      <SelectTrigger>
                        <SelectValue placeholder="Select a subject" />
                      </SelectTrigger>
                      <SelectContent>
                        <SelectGroup>
                          <SelectLabel>Common Subjects</SelectLabel>
                          {allSubjects.map((subj) => (
                            <SelectItem key={subj.value} value={subj.value}>
                              {subj.label}
                            </SelectItem>
                          ))}
                          <SelectItem value="custom" className="text-primary">
                            + Add Custom Subject
                          </SelectItem>
                        </SelectGroup>
                      </SelectContent>
                    </Select>
                    
                    {isAddingSubject && (
                      <div className="mt-2 flex">
                        <Input
                          ref={customSubjectInputRef}
                          value={customSubject}
                          onChange={(e) => setCustomSubject(e.target.value)}
                          placeholder="Enter subject name"
                          className="text-sm"
                        />
                        <Button
                          size="sm"
                          className="ml-2 px-2"
                          onClick={addCustomSubject}
                          disabled={!customSubject.trim()}
                        >
                          Add
                        </Button>
                        <Button
                          size="sm"
                          variant="ghost"
                          className="ml-1 px-2"
                          onClick={() => setIsAddingSubject(false)}
                        >
                          <X className="h-4 w-4" />
                        </Button>
                      </div>
                    )}
                  </div>
                  
                  {/* Exam board selector */}
                  <div className="space-y-2">
                     <div className="flex items-center justify-between">
                    <Label htmlFor="examBoard" className="text-sm">Exam Board</Label>
                        {/* Can add another View Guidance button here if desired, or rely on the one by Subject */}
                    </div>
                    <Select
                      value={examBoard}
                      onValueChange={setExamBoard} // examBoard is now persisted
                    >
                      <SelectTrigger>
                        <SelectValue placeholder="Select an exam board" />
                      </SelectTrigger>
                      <SelectContent>
                        {EXAM_BOARDS.map((board) => (
                          <SelectItem key={board.value} value={board.value}>
                            {board.label}
                          </SelectItem>
                        ))}
                      </SelectContent>
                    </Select>
                  </div>
                  
                  {/* Tier selector - only for subjects with tiers */}
                  {allSubjects.find(s => s.value === subject)?.hasTiers && (
                    <div className="space-y-2">
                      <Label className="text-sm">Tier</Label>
                      <div className="flex space-x-2">
                        <Button
                          variant={tier === "higher" ? "default" : "outline"}
                          size="sm"
                          className="flex-1"
                          onClick={() => setTier("higher")} // tier is now persisted
                        >
                          Higher
                        </Button>
                        <Button
                          variant={tier === "foundation" ? "default" : "outline"}
                          size="sm"
                          className="flex-1"
                          onClick={() => setTier("foundation")} // tier is now persisted
                        >
                          Foundation
                        </Button>
                      </div>
                    </div>
                  )}
                  
                  {/* Question type selector - conditionally show for English/AQA */}
                  {subject === "english" && examBoard === "aqa" && (
                    <div className="space-y-2">
                      <Label htmlFor="questionType" className="text-sm">Question Type</Label>
                      <Select
                        value={questionType}
                        onValueChange={setQuestionType} // Not persisted, but good practice to have handler
                      >
                        <SelectTrigger>
                          <SelectValue placeholder="Select question type" />
                        </SelectTrigger>
                        <SelectContent>
                          {QUESTION_TYPES.english.aqa.map((type) => (
                            <SelectItem key={type.value} value={type.value}>
                              {type.label}
                            </SelectItem>
                          ))}
                        </SelectContent>
                      </Select>
                    </div>
                  )}
                  
                  {/* User type selector */}
                  <div className="space-y-2">
                    <Label htmlFor="userType" className="text-sm">I am a</Label>
                    <Select
                      value={userType}
                      onValueChange={setUserType}
                    >
                      <SelectTrigger>
                        <SelectValue placeholder="Select user type" />
                      </SelectTrigger>
                      <SelectContent>
                        {USER_TYPES.map((type) => (
                          <SelectItem key={type.value} value={type.value}>
                            {type.label}
                          </SelectItem>
                        ))}
                      </SelectContent>
                    </Select>
                  </div>
                </div>
                
                {/* Advanced Options */}
                <div className="space-y-2">
                  <Button
                    variant="outline"
                    size="sm"
                    onClick={() => setShowAdvancedOptions(!showAdvancedOptions)}
                    className="text-xs"
                  >
                    {showAdvancedOptions ? <ChevronUp className="mr-1 h-3 w-3" /> : <ChevronDown className="mr-1 h-3 w-3" />}
                    Advanced Options
                  </Button>
                  
                  {showAdvancedOptions && (
                    <div className="mt-3 space-y-4 border p-4 rounded-md bg-muted border-border">
                      {/* Mark scheme section */}
                      <div className="space-y-2">
                                                  <div className="flex justify-between items-center">
                            <div>
                              <Label htmlFor="markScheme" className="text-sm">Mark Scheme <span className="text-muted-foreground text-xs">(Optional)</span></Label>
                              <div className="text-xs text-muted-foreground mt-0.5">
                                Adding a mark scheme will enhance feedback with detailed criteria analysis
                              </div>
                            </div>
                            <div className="flex gap-2">

                            <Button
                              variant="outline"
                              size="sm"
                              className="text-xs h-7"
                              onClick={generateMarkScheme}
                              disabled={loading || !question || backendStatusRef.current !== 'online'}
                              ref={node => setMarkSchemeButtonRef(node)}
                            >
                              {loading ? <Loader2 className="mr-1 h-3 w-3 animate-spin" /> : <FilePlus className="mr-1 h-3 w-3" />}
                              Generate
                            </Button>
                          </div>
                        </div>
                        <Textarea
                          id="markScheme"
                          placeholder="Enter mark scheme details..."
                          className="min-h-[100px]"
                          value={markScheme}
                          onChange={(e) => setMarkScheme(e.target.value)}
                        />
                      </div>
                      
                      {/* Total marks */}
                      <div className="space-y-2">
                        <Label htmlFor="totalMarks" className="text-sm">
                          Total Marks <span className="text-muted-foreground text-xs">(Optional)</span>
                        </Label>
                        <Input
                          id="totalMarks"
                          type="number"
                          placeholder="e.g., 20"
                          value={totalMarks}
                          onChange={(e) => setTotalMarks(e.target.value)}
                          className="max-w-[120px]"
                          ref={node => setMarksInputRef(node)}
                        />
                        <p className="text-xs text-muted-foreground">
                          If not provided, system will attempt to detect total marks from the question (like "8 marks" or "[Total: 10]").
                        </p>
                      </div>
                      
                      {/* Text extract - mainly for English */}
                      {subject === "english" && (
                        <div className="space-y-2">
                          <Label htmlFor="textExtract" className="text-sm">
                            Text Extract <span className="text-muted-foreground text-xs">(Optional)</span>
                          </Label>
                          <Textarea
                            id="textExtract"
                            placeholder="Enter any text extract the question refers to..."
                            className="min-h-[100px]"
                            value={textExtract}
                            onChange={(e) => setTextExtract(e.target.value)}
                          />
                        </div>
                      )}
                      
                      {/* Relevant material */}
                      <div className="space-y-2">
                        <Label htmlFor="relevantMaterial" className="text-sm">
                          Relevant Material <span className="text-muted-foreground text-xs">(Optional)</span>
                        </Label>
                        <Textarea
                          id="relevantMaterial"
                          placeholder="Enter any additional context, notes or material..."
                          className="min-h-[100px]"
                          value={relevantMaterial}
                          onChange={(e) => setRelevantMaterial(e.target.value)}
                        />
                        {/* Add image upload for relevant material */}
                        <div className="mt-2">
                          <div className="flex items-center justify-between">
                            <span className="text-xs text-muted-foreground">
                              Add image as relevant material
                            </span>
                            {selectedModel !== "gemini-2.5-flash-preview-04-17" && (
                              <Badge variant="outline" className="text-xs text-amber-600 dark:text-amber-400 bg-amber-50 dark:bg-amber-900/20 border-amber-200 dark:border-amber-800/50">
                                Only works with Gemini 2.5 Flash
                              </Badge>
                            )}
                          </div>
                          <div className="flex items-center gap-2 mt-2">
                            <Button 
                              variant="outline" 
                              size="sm" 
                              onClick={() => document.getElementById('relevant-material-image').click()}
                              className="text-xs h-7"
                              disabled={selectedModel !== "gemini-2.5-flash-preview-04-17" || relevantMaterialImageLoading}
                            >
                              {relevantMaterialImageLoading ? (
                                <><Loader2 className="mr-1 h-3 w-3 animate-spin" /> Processing...</>
                              ) : (
                                <><Upload className="mr-1 h-3 w-3" /> Upload Image</>
                              )}
                            </Button>
                            {selectedModel !== "gemini-2.5-flash-preview-04-17" && (
                              <Button
                                variant="link"
                                size="sm"
                                className="text-xs h-7 text-amber-600 dark:text-amber-400 px-0"
                                onClick={() => setSelectedModel("gemini-2.5-flash-preview-04-17")}
                              >
                                Switch to Gemini 2.5 Flash
                              </Button>
                            )}
                          </div>
                          <input
                            type="file"
                            id="relevant-material-image"
                            accept="image/*"
                            className="hidden"
                            onChange={handleRelevantMaterialImageChange}
                            disabled={selectedModel !== "gemini-2.5-flash-preview-04-17" || relevantMaterialImageLoading}
                          />
                          {relevantMaterialImage && (
                            <div className="mt-2 flex items-center">
                              <Badge variant="outline" className="text-xs">
                                {relevantMaterialImage.name} ({Math.round(relevantMaterialImage.size / 1024)} KB)
                              </Badge>
                              <Button
                                size="sm"
                                variant="ghost"
                                className="h-6 w-6 p-0 ml-2"
                                onClick={() => setRelevantMaterialImage(null)}
                              >
                                <X className="h-4 w-4" />
                              </Button>
                            </div>
                          )}
                        </div>
                      </div>
                      
                      {/* AI Model Selection */}
                      <div className="space-y-2">
                        <Label htmlFor="aiModel" className="text-sm">
                          AI Model <span className="text-muted-foreground text-xs">(Optional)</span>
                        </Label>
                        <Select
                          value={selectedModel}
                          onValueChange={(value) => { // selectedModel is now persisted
                            const now = Date.now();
                            const modelLimit = MODEL_RATE_LIMITS[value] || 10000;
                            const lastModelRequest = modelLastRequestTimes[value] || 0;
                            const timeSince = now - lastModelRequest;
                            
                            if (timeSince < modelLimit) {
                              const waitTime = Math.ceil((modelLimit - timeSince) / 1000);
                              toast.warning(`${AI_MODELS.find(m => m.value === value)?.label || value} was used recently. Please wait ${waitTime} more seconds.`);
                              return;
                            }
                            setSelectedModel(value);
                            // Update thinking budget when model changes for follow-up
                            setThinkingBudget(DEFAULT_THINKING_BUDGETS[value] || 1024);
                          }}
                        >
                          <SelectTrigger>
                            <SelectValue placeholder="Select AI model" />
                          </SelectTrigger>
                          <SelectContent>
                            {AI_MODELS.map((model) => (
                              <SelectItem key={model.value} value={model.value} className="py-2">
                                <div className="flex flex-col">
                                  <span>{model.label}</span>
                                  <span className="text-xs text-muted-foreground">{model.description}</span>
                                </div>
                              </SelectItem>
                            ))}
                          </SelectContent>
                        </Select>
                        
                        {selectedModel === "gemini-2.5-flash-preview-04-17" && (
                          <div className="text-xs text-amber-600 dark:text-amber-400 mt-1 flex items-center">
                            <AlertTriangle className="h-3 w-3 mr-1" />
                            <span>Uses direct Gemini API with custom key, may need backend updates</span>
                          </div>
                        )}
                      </div>
                      {/* ADDED: UI for Token Limits */}
                      <div className="space-y-2 pt-2">
                        <div className="flex items-center justify-between">
                           <Label htmlFor="autoMaxTokens" className="text-sm flex items-center">
                            Automatic Max Tokens
                            <TooltipProvider>
                              <Tooltip>
                                <TooltipTrigger asChild>
                                  <HelpCircle className="h-3 w-3 ml-1.5 text-muted-foreground cursor-help" />
                                </TooltipTrigger>
                                <TooltipContent side="top" className="max-w-xs">
                                  <p>When enabled, the AI will automatically determine the appropriate maximum number of tokens for the response. Disable to set a custom limit.</p>
                                </TooltipContent>
                              </Tooltip>
                            </TooltipProvider>
                          </Label>
                          <Switch
                            id="autoMaxTokens"
                            checked={autoMaxTokens}
                            onCheckedChange={setAutoMaxTokens}
                          />
                        </div>
                      </div>

                      {!autoMaxTokens && (
                        <div className="space-y-2 mt-3">
                          <Label htmlFor="maxTokensSlider" className="text-sm">
                            Max Tokens: {maxTokens}
                          </Label>
                          <div className="flex items-center gap-3">
                            <Slider
                              id="maxTokensSlider"
                              min={256}
                              max={8192}
                              step={128} // Adjusted step for finer control
                              value={[maxTokens]}
                              onValueChange={(value) => setMaxTokens(value[0])}
                              className="flex-grow"
                            />
                            <Input
                              id="maxTokensInput"
                              type="number"
                              value={maxTokens}
                              onChange={(e) => {
                                const val = parseInt(e.target.value);
                                if (!isNaN(val)) {
                                  if (val >= 256 && val <= 8192) {
                                    setMaxTokens(val);
                                  } else if (val < 256) {
                                    setMaxTokens(256);
                                  } else if (val > 8192) {
                                    setMaxTokens(8192);
                                  }
                                } else if (e.target.value === '') {
                                   setMaxTokens(256); // Default to min if empty
                                }
                              }}
                              className="w-24 text-sm h-9"
                              min={256}
                              max={8192}
                              step={128}
                            />
                          </div>
                           <p className="text-xs text-muted-foreground">
                            Defines the maximum length of the AI's response. (Min: 256, Max: 8192). Default is 2048.
                          </p>
                        </div>
                      )}
                      
                      {/* Add Thinking Budget control for Gemini 2.5 */}
                      {selectedModel === "gemini-2.5-flash-preview-04-17" && (
                        <div className="space-y-2 pt-2 border-t border-border mt-4">
                          <div className="flex items-center justify-between">
                            <Label htmlFor="enableThinkingBudget" className="text-sm flex items-center">
                              Enable Thinking Budget
                              <TooltipProvider>
                                <Tooltip>
                                  <TooltipTrigger asChild>
                                    <HelpCircle className="h-3 w-3 ml-1.5 text-muted-foreground cursor-help" />
                                  </TooltipTrigger>
                                  <TooltipContent side="top" className="max-w-xs">
                                    <p>When enabled, the model will use a thinking budget to solve more complex tasks. This may improve answer quality but might increase response time.</p>
                                  </TooltipContent>
                                </Tooltip>
                              </TooltipProvider>
                            </Label>
                            <Switch
                              id="enableThinkingBudget"
                              checked={enableThinkingBudget}
                              onCheckedChange={setEnableThinkingBudget}
                            />
                          </div>
                          
                          {enableThinkingBudget && (
                            <div className="space-y-2 mt-3">
                              <Label htmlFor="thinkingBudgetSlider" className="text-sm">
                                Thinking Budget: {thinkingBudget}
                              </Label>
                              <div className="flex items-center gap-3">
                                <Slider
                                  id="thinkingBudgetSlider"
                                  min={512}
                                  max={24576}
                                  step={512}
                                  value={[thinkingBudget]}
                                  onValueChange={(value) => setThinkingBudget(value[0])}
                                  className="flex-grow"
                                />
                                <Input
                                  id="thinkingBudgetInput"
                                  type="number"
                                  value={thinkingBudget}
                                  onChange={(e) => {
                                    const val = parseInt(e.target.value);
                                    if (!isNaN(val)) {
                                      if (val >= 0 && val <= 24576) { // Max is 24576
                                        setThinkingBudget(val);
                                      } else if (val < 0) {
                                        setThinkingBudget(0);
                                      } else if (val > 24576) { // Max is 24576
                                        setThinkingBudget(24576); // Max is 24576
                                      }
                                    } else if (e.target.value === '') {
                                      setThinkingBudget(0); // Default to 0 if empty
                                    }
                                  }}
                                  className="w-24 text-sm h-9"
                                  min={0}
                                  max={24576} // Max is 24576
                                  step={512}
                                />
                              </div>
                              <p className="text-xs text-muted-foreground">
                                Defines the maximum tokens used for thinking. Higher values may improve quality for complex tasks. (Min: 0, Max: 24576)
                              </p>
                            </div>
                          )}
                        </div>
                      )}
                    </div>
                  )}
                </div>
                
                {/* Submit button */}
                <div className="space-y-2">
                  <Button 
                    ref={submitButtonRef} // ADDED REF
                    onClick={handleSubmitForMarking}
                    disabled={loading || !answer || backendStatusRef.current !== 'online'}
                    className="w-full"
                  >
                    {loading ? (
                      <>
                        <Loader2 className="mr-2 h-4 w-4 animate-spin" />
                        Processing...
                      </>
                    ) : backendStatusRef.current !== 'online' ? (
                      <>
                        <AlertTriangle className="mr-2 h-4 w-4" />
                        Wake up API first
                      </>
                    ) : (
                      <>
                        <Zap className="mr-2 h-4 w-4" />
                        Mark Answer
                      </>
                    )}
                  </Button>
                  
                  <div className="flex justify-between">
                    <Button
                      variant="outline"
                      size="sm"
                      onClick={resetForm}
                      className="text-xs"
                      disabled={loading}
                    >
                      <RefreshCw className="mr-1 h-3 w-3" />
                      Reset Form
                    </Button>
                  </div>
                </div>
              </TabsContent>
              
              <TabsContent value="feedback" className="pt-4 relative">
                <FeedbackDisplay 
                  loading={loading} 
                  feedback={feedback} 
                  grade={grade} 
                  selectedModel={selectedModel} 
                  modelThinking={modelThinking} 
                  achievedMarks={achievedMarks} 
                  totalMarks={totalMarks} 
                  processingProgress={processingProgress}
                  setActiveTab={setActiveTab}
                  markScheme={markScheme}
                  onAskFollowUp={handleAskFollowUp}
                  followUpEnabled={!!feedback && backendStatusRef.current === 'online'}
                />
              </TabsContent>

              {/* ADDED: TabsContent for 'bulk' */}
              <TabsContent value="bulk" className="pt-4 space-y-6">
                <Card>
                  <CardHeader>
                    <CardTitle>Bulk Assessment Processing</CardTitle>
                    <CardDescription>
                      Upload a file containing multiple questions and answers to mark in bulk.
                      Supported formats: CSV, JSON, and TXT files.
                    </CardDescription>
                  </CardHeader>
                  <CardContent className="space-y-4">
                    <div className="space-y-2">
                      <Label htmlFor="bulk-file-upload">Upload File</Label>
                      <Input 
                        id="bulk-file-upload" 
                        type="file" 
                        accept=".csv,.json,.txt" 
                        onChange={handleBulkFileChange} 
                        ref={bulkFileUploadRef} 
                        disabled={bulkProcessing}
                      />
                      {bulkFile && <p className="text-sm text-muted-foreground">Selected file: {bulkFile.name}</p>}
                      <p className="text-xs text-muted-foreground">
                        <strong>Format requirements:</strong><br />
                        - CSV: Include 'Question' and 'Answer' columns<br />
                        - JSON: Array of objects with 'question' and 'answer' properties<br />
                        - TXT: One item per line with question and answer separated by tab or comma
                      </p>
                    </div>

                    <div className="space-y-2">
                      <Label>Settings Preference</Label>
                      <Select value={bulkSettingPreference} onValueChange={setBulkSettingPreference} disabled={bulkProcessing}>
                        <SelectTrigger className="w-[280px]">
                          <SelectValue placeholder="Choose settings source" />
                        </SelectTrigger>
                        <SelectContent>
                          <SelectItem value="global">Use Global Settings (from Answer tab)</SelectItem>
                          <SelectItem value="file">Use Settings from File (if available)</SelectItem>
                        </SelectContent>
                      </Select>
                      <p className="text-xs text-muted-foreground">
                        If 'Use Settings from File' is chosen and a setting is missing for an item, global settings will be used as a fallback.
                      </p>
                    </div>
                    
                    {/* MODIFIED: Batch processing controls with parallelism */}
                    {bulkProcessing && bulkProgress.total > 0 && (
                      <BatchProcessingControls 
                        isProcessing={bulkProcessing}
                        progress={bulkProgress}
                        onPause={handlePauseBulkProcessing}
                        onResume={handleResumeBulkProcessing}
                        onCancel={handleCancelBulkProcessing}
                        isPaused={isBulkProcessingPaused}
                        parallelism={parallelProcessing}
                        onParallelismChange={handleParallelismChange}
                      />
                    )}

                    {/* ADDED: Parallelism setting when not processing */}
                    {!bulkProcessing && (
                      <div className="flex items-center gap-2">
                        <Label htmlFor="parallelism-setting" className="text-sm whitespace-nowrap">Parallel Processing:</Label>
                        <Select
                          id="parallelism-setting"
                          value={parallelProcessing.toString()}
                          onValueChange={(value) => setParallelProcessing(parseInt(value))}
                        >
                          <SelectTrigger className="w-24">
                            <SelectValue placeholder={parallelProcessing} />
                          </SelectTrigger>
                          <SelectContent>
                            <SelectItem value="1">1 task</SelectItem>
                            <SelectItem value="2">2 tasks</SelectItem>
                            <SelectItem value="3">3 tasks</SelectItem>
                            <SelectItem value="4">4 tasks</SelectItem>
                          </SelectContent>
                        </Select>
                        <TooltipProvider>
                          <Tooltip>
                            <TooltipTrigger asChild>
                              <HelpCircle className="h-4 w-4 text-muted-foreground" />
                            </TooltipTrigger>
                            <TooltipContent side="right" className="max-w-xs">
                              <p>Process multiple items simultaneously to speed up bulk marking. Higher values may increase API rate limiting.</p>
                            </TooltipContent>
                          </Tooltip>
                        </TooltipProvider>
                      </div>
                    )}
                    
                    <Button 
                      onClick={handleProcessBulkFile} 
                      disabled={!bulkFile || bulkProcessing || backendStatusRef.current !== 'online'}
                      className="w-full sm:w-auto"
                    >
                      {bulkProcessing ? (
                        <React.Fragment>
                          <Loader2 className="mr-2 h-4 w-4 animate-spin" /> 
                          {isBulkProcessingPaused ? "Paused" : `Processing (${bulkProgress.processed}/${bulkProgress.total})...`}
                        </React.Fragment>
                      ) : backendStatusRef.current !== 'online' ? (
                        <React.Fragment>
                          <AlertTriangle className="mr-2 h-4 w-4" /> API Offline
                        </React.Fragment>
                      ) : (
                        <React.Fragment>
                          <UploadCloud className="mr-2 h-4 w-4" /> Process File
                        </React.Fragment>
                      )}
                    </Button>
                  </CardContent>
                </Card>

                {/* Display Bulk Processing Results */}
                {(bulkProcessing || bulkResults.length > 0) && (
                  <Card>
                    <CardHeader>
                      <CardTitle>Bulk Results</CardTitle>
                      {bulkProcessing && bulkProgress.total > 0 && (
                        <CardDescription>
                          Processing item {bulkProgress.currentItem || '-'} of {bulkProgress.total}. Processed: {bulkProgress.processed}.
                        </CardDescription>
                      )}
                    </CardHeader>
                    <CardContent>
                      {bulkResults.length === 0 && bulkProcessing && (
                        <div className="flex items-center justify-center p-6 text-muted-foreground">
                          <Loader2 className="mr-2 h-5 w-5 animate-spin" />
                          <span>Waiting for results...</span>
                        </div>
                      )}
                      {bulkResults.length > 0 && (
                        <ScrollArea className="h-[400px] w-full">
                          <div className="space-y-4 pr-4">
                            {bulkResults.map((result, index) => (
                              <div key={index} className="p-3 border rounded-md bg-muted/30">
                                <div className="flex justify-between items-start mb-1">
                                  <h4 className="font-semibold text-sm">
                                    Item {result.itemIndex + 1}: {result.question ? result.question.substring(0, 100) + (result.question.length > 100 ? '...' : '') : 'N/A'}
                                  </h4>
                                  {result.grade && (
                                    <div className="inline-flex items-center justify-center h-6 w-6 bg-gradient-to-br from-indigo-600 to-purple-600 dark:from-indigo-500 dark:to-purple-500 text-white font-bold rounded-full text-xs shadow-sm">
                                      {result.grade}
                                    </div>
                                  )}
                                </div>
                                {result.error ? (
                                  <Alert variant="destructive" className="py-2 px-3">
                                    <AlertTriangle className="h-4 w-4" />
                                    <AlertTitle className="text-xs">Error</AlertTitle>
                                    <AlertDescription className="text-xs">{result.error}</AlertDescription>
                                  </Alert>
                                ) : (
                                  <div className="text-xs">
                                    <p className="mt-1">
                                      <strong>Feedback Summary:</strong> {result.feedback ? result.feedback.substring(0, 150) + (result.feedback.length > 150 ? '...' : '') : 'N/A'}
                                    </p>
                                    {/* ADDED: View full details button */}
                                    <Button 
                                      variant="link" 
                                      size="sm" 
                                      className="p-0 h-auto mt-1 text-xs" 
                                      onClick={() => handleViewItemDetails(result)}
                                    >
                                      <ExternalLink className="h-3 w-3 mr-1" /> 
                                      View Full Details
                                    </Button>
                                  </div>
                                )}
                              </div>
                            ))}
                          </div>
                          <ScrollBar orientation="vertical" />
                        </ScrollArea>
                      )}
                    </CardContent>
                    {bulkResults.length > 0 && (
                      <CardFooter className="flex justify-between">
                        <Button 
                          variant="outline" 
                          size="sm"
                          onClick={() => setBulkResults([])}
                          disabled={bulkProcessing}
                        >
                          <X className="h-4 w-4 mr-1" /> Clear Results
                        </Button>
                        <Button 
                          size="sm"
                          onClick={() => {
                            // Create CSV content
                            const csvContent = [
                              ["Item", "Question", "Answer", "Grade", "Marks", "Total Marks", "Feedback"].join(","),
                              ...bulkResults.map((item, index) => [
                                index + 1,
                                `"${item.question?.replace(/"/g, '""') || ''}"`,
                                `"${item.answer?.replace(/"/g, '""') || ''}"`,
                                item.grade || 'N/A',
                                item.achievedMarks || '',
                                item.totalMarks || '',
                                `"${item.feedback?.replace(/"/g, '""') || item.error?.replace(/"/g, '""') || ''}"`,
                              ].join(","))
                            ].join("\n");
                            
                            // Create download link
                            const blob = new Blob([csvContent], { type: 'text/csv;charset=utf-8;' });
                            const url = URL.createObjectURL(blob);
                            const link = document.createElement('a');
                            link.setAttribute('href', url);
                            link.setAttribute('download', `bulk-results-${new Date().toISOString().split('T')[0]}.csv`);
                            document.body.appendChild(link);
                            link.click();
                            document.body.removeChild(link);
                            
                            toast.success("Results downloaded as CSV file");
                          }}
                          disabled={bulkProcessing || bulkResults.length === 0}
                        >
                          <Download className="h-4 w-4 mr-1" /> Download Results
                        </Button>
                      </CardFooter>
                    )}
                  </Card>
                )}
              </TabsContent>
            </Tabs>
          </div>
        </div>
      </div>

      {/* ADDED: Bulk Item Preview Dialog */}
      <BulkItemPreviewDialog 
        open={showPreviewDialog} 
        onOpenChange={setShowPreviewDialog} 
        item={previewItem} 
        onClose={() => setShowPreviewDialog(false)}
      />
      
      {/* ADDED: Follow-up Question Dialog */}
      <Dialog open={showFollowUpDialog} onOpenChange={setShowFollowUpDialog}>
        <DialogContent className="sm:max-w-[600px] max-h-[80vh] overflow-y-auto">
          <DialogHeader>
            <DialogTitle>Ask a Follow-Up Question</DialogTitle>
            <DialogDescription>
              Need clarification about your feedback? Ask the AI for more help.
            </DialogDescription>
          </DialogHeader>
          
          <div className="space-y-4 py-4">
                      <div className="space-y-2">
            <Label htmlFor="follow-up-question">Your Question</Label>
            <Textarea
              id="follow-up-question"
              placeholder="e.g., Can you explain more about why I lost marks on the first point? What would a better answer look like?"
              value={followUpQuestion}
              onChange={(e) => setFollowUpQuestion(e.target.value)}
              className="min-h-[100px]"
              disabled={followUpLoading}
            />
          </div>
          
          {/* Add model selector for follow-up */}
          <div className="space-y-2">
            <Label htmlFor="follow-up-model">Model to use</Label>
            <Select
              value={selectedModel}
              onValueChange={(value) => {
                // Check for rate limiting when switching models
                const now = Date.now();
                const modelLimit = MODEL_RATE_LIMITS[value] || 10000;
                const lastModelRequest = modelLastRequestTimes[value] || 0;
                const timeSince = now - lastModelRequest;
                
                if (timeSince < modelLimit) {
                  const waitTime = Math.ceil((modelLimit - timeSince) / 1000);
                  toast.warning(`Model was used recently. Switching anyway, but response may be delayed.`);
                }
                setSelectedModel(value);
                // Update thinking budget when model changes for follow-up
                setThinkingBudget(DEFAULT_THINKING_BUDGETS[value] || 1024);
              }}
              disabled={followUpLoading}
            >
              <SelectTrigger id="follow-up-model" className="w-full">
                <SelectValue placeholder="Select AI model" />
              </SelectTrigger>
              <SelectContent>
                {AI_MODELS.map((model) => (
                  <SelectItem key={model.value} value={model.value} className="py-2">
                    <div className="flex flex-col">
                      <span>{model.label}</span>
                      <span className="text-xs text-muted-foreground">{model.description}</span>
                    </div>
                  </SelectItem>
                ))}
              </SelectContent>
            </Select>
            <p className="text-xs text-muted-foreground">If one model isn't responding, try another model for this follow-up.</p>
          </div>
            
            {followUpResponse && (
              <div className="space-y-2 mt-6 pt-4 border-t border-gray-200 dark:border-gray-700">
                <Label>AI Response</Label>
                <div className="p-4 rounded-md bg-muted/30 border border-border min-h-[100px]">
                  <MathMarkdown>{followUpResponse}</MathMarkdown>
                </div>
              </div>
            )}
          </div>
          
          <DialogFooter className="flex flex-col sm:flex-row gap-2 justify-between sm:justify-end">
            {followUpLoading && (
              <div className="flex items-center text-muted-foreground text-sm">
                <Loader2 className="animate-spin h-4 w-4 mr-2" />
                Processing your question...
              </div>
            )}
            <div className="flex gap-2">
              <Button variant="outline" onClick={() => setShowFollowUpDialog(false)} disabled={followUpLoading}>
                Close
              </Button>
              {!followUpResponse && (
                <Button onClick={handleSubmitFollowUp} disabled={followUpLoading || !followUpQuestion.trim()}>
                  {followUpLoading ? (
                    <>
                      <Loader2 className="animate-spin h-4 w-4 mr-2" />
                      Submitting...
                    </>
                  ) : (
                    'Get Answer'
                  )}
                </Button>
              )}
              {followUpResponse && !followUpLoading && (
                <Button onClick={() => {
                  setFollowUpQuestion("");
                  setFollowUpResponse("");
                }}>
                  Ask Another Question
                </Button>
              )}
            </div>
          </DialogFooter>
        </DialogContent>
      </Dialog>
    </div>
  );
}

export default AIMarker;<|MERGE_RESOLUTION|>--- conflicted
+++ resolved
@@ -53,38 +53,13 @@
 // API URL for our backend
 const API_BASE_URL = process.env.NEXT_PUBLIC_API_BASE_URL || getApiBaseUrl();
 
-<<<<<<< HEAD
-// For static exports, we need to construct API URLs properly
-const constructApiUrl = (endpoint) => {
-  // Make sure the endpoint starts with /api/ if it doesn't already
-  if (!endpoint.startsWith('/api/') && !endpoint.startsWith('api/')) {
-    endpoint = '/api/' + endpoint;
-  }
-  return `${API_BASE_URL}${endpoint}`;
-};
-
-// Make constructApiUrl available globally for other modules to use
-if (typeof window !== 'undefined') {
-  window.constructApiUrl = constructApiUrl;
-}
-
-// Log the API URL for debugging
-console.log('Using API URL:', API_BASE_URL, 'GitHub Pages:', typeof window !== 'undefined' && (window.location.hostname.includes('github.io') || window.location.hostname === 'beenycool.github.io'));
-
-// Initialize default backend status
-if (typeof window !== 'undefined') {
-  window.BACKEND_STATUS = window.BACKEND_STATUS || { status: 'checking', lastChecked: null };
-=======
 // Initialize API helpers globally
 if (typeof window !== 'undefined') {
   initializeApiHelpers();
-  
   // Initialize default backend status
   window.BACKEND_STATUS = window.BACKEND_STATUS || { status: 'checking', lastChecked: null };
-  
   // Log the API URL for debugging
   console.log('Using API URL:', API_BASE_URL, 'GitHub Pages:', isGitHubPages());
->>>>>>> 68689274
 }
 
 // Constants moved to a separate section for easier management
